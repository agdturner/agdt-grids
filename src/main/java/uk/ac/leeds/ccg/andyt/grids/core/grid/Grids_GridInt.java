--- conflicted
+++ resolved
@@ -1,2946 +1,2881 @@
-/**
- * Version 1.0 is to handle single variable 2DSquareCelled raster data.
- * Copyright (C) 2005 Andy Turner, CCG, University of Leeds, UK.
- *
- * This library is free software; you can redistribute it and/or modify it under
- * the terms of the GNU Lesser General Public License as published by the Free
- * Software Foundation; either version 2.1 of the License, or (at your option)
- * any later version.
- *
- * This library is distributed in the hope that it will be useful, but WITHOUT
- * ANY WARRANTY; without even the implied warranty of MERCHANTABILITY or FITNESS
- * FOR A PARTICULAR PURPOSE. See the GNU Lesser General Public License for more
- * details.
- *
- * You should have received a copy of the GNU Lesser General Public License
- * along with this library; if not, write to the Free Software Foundation, Inc.,
- * 59 Temple Place, Suite 330, Boston, MA 02111-1307 USA.
- */
-package uk.ac.leeds.ccg.andyt.grids.core.grid;
-
-import java.io.File;
-import java.io.IOException;
-import java.io.ObjectInputStream;
-import java.io.Serializable;
-import java.math.BigDecimal;
-import java.util.HashSet;
-import java.util.Iterator;
-import java.util.TreeMap;
-import uk.ac.leeds.ccg.andyt.generic.io.Generic_StaticIO;
-import uk.ac.leeds.ccg.andyt.grids.core.Grids_2D_ID_int;
-import uk.ac.leeds.ccg.andyt.grids.core.Grids_2D_ID_long;
-import uk.ac.leeds.ccg.andyt.grids.core.Grids_Dimensions;
-import uk.ac.leeds.ccg.andyt.grids.core.grid.chunk.Grids_AbstractGridChunkInt;
-import uk.ac.leeds.ccg.andyt.grids.core.grid.chunk.Grids_AbstractGridChunkIntFactory;
-import uk.ac.leeds.ccg.andyt.grids.core.grid.chunk.Grids_AbstractGridChunk;
-import uk.ac.leeds.ccg.andyt.grids.core.Grids_Environment;
-import uk.ac.leeds.ccg.andyt.grids.core.grid.chunk.Grids_AbstractGridChunkDouble;
-import uk.ac.leeds.ccg.andyt.grids.core.grid.chunk.Grids_GridChunkInt;
-import uk.ac.leeds.ccg.andyt.grids.core.grid.chunk.Grids_GridChunkIntArray;
-import uk.ac.leeds.ccg.andyt.grids.core.grid.chunk.Grids_GridChunkIntMap;
-import uk.ac.leeds.ccg.andyt.grids.core.grid.stats.Grids_GridDoubleStatsNotUpdated;
-import uk.ac.leeds.ccg.andyt.grids.core.grid.stats.Grids_GridIntStats;
-import uk.ac.leeds.ccg.andyt.grids.core.grid.stats.Grids_GridIntStatsNotUpdated;
-import uk.ac.leeds.ccg.andyt.grids.io.Grids_ESRIAsciiGridImporter;
-import uk.ac.leeds.ccg.andyt.grids.io.Grids_ESRIAsciiGridImporter.Grids_ESRIAsciiGridHeader;
-import uk.ac.leeds.ccg.andyt.grids.process.Grids_Processor;
-import uk.ac.leeds.ccg.andyt.grids.utilities.Grids_Utilities;
-
-/**
- * A class for representing grids of int values.
- *
- * @see Grids_AbstractGridNumber
- */
-public class Grids_GridInt
-        extends Grids_AbstractGridNumber
-        implements Serializable {
-
-    /**
-     * For storing the NODATA value of the grid, which by default is
-     * Integer.MIN_VALUE. Care should be taken so that NoDataValue is not a data
-     * value.
-     */
-    protected int NoDataValue = Integer.MIN_VALUE;
-
-    /**
-     * A reference to the grid Stats.
-     */
-    protected Grids_GridIntStats Stats;
-
-    protected Grids_GridInt() {
-    }
-
-    /**
-     * Creates a new Grids_GridInt. Warning!! Concurrent modification may occur
-     * if directory is in use.
-     *
-     * @param directory The directory to be used for swapping.
-     * @param gridFile The directory containing the file named "thisFile" that
-     * the ois was constructed from.
-     * @param ois The ObjectInputStream used in first attempt to construct this.
-     * @param ge
-     * @param hoome If true then OutOfMemoryErrors are caught, swap operations
-     * are initiated, then the method is re-called. If false then
-     * OutOfMemoryErrors are caught and thrown.
-     */
-    protected Grids_GridInt(
-            File directory,
-            File gridFile,
-            ObjectInputStream ois,
-            Grids_Environment ge,
-            boolean hoome) {
-        super(ge, directory);
-        init(gridFile, ois, hoome);
-    }
-
-    /**
-     * Creates a new Grids_GridInt with each cell value equal to NoDataValue and
-     * all chunks of the same type.
-     *
-     * @param stats The Grids_GridIntStats to accompany this.
-     * @param directory The File _Directory to be used for swapping.
-     * @param chunkFactory The Grids_AbstractGridChunkIntFactory preferred for
-     * creating chunks.
-     * @param chunkNRows The number of rows of cells in any chunk.
-     * @param chunkNCols The number of columns of cells in any chunk.
-     * @param nRows The number of rows of cells.
-     * @param nCols The number of columns of cells.
-     * @param dimensions The cellsize, xmin, ymin, xmax and ymax.
-     * @param noDataValue The NoDataValue.
-     * @param ge
-     * @param hoome If true then OutOfMemoryErrors are caught, swap operations
-     * are initiated, then the method is re-called. If false then
-     * OutOfMemoryErrors are caught and thrown.
-     */
-    protected Grids_GridInt(
-            Grids_GridIntStats stats,
-            File directory,
-            Grids_AbstractGridChunkIntFactory chunkFactory,
-            int chunkNRows,
-            int chunkNCols,
-            long nRows,
-            long nCols,
-            Grids_Dimensions dimensions,
-            int noDataValue,
-            Grids_Environment ge,
-            boolean hoome) {
-        super(ge, directory);
-        init(stats, directory, chunkFactory, chunkNRows, chunkNCols, nRows,
-                nCols, dimensions, noDataValue, hoome);
-    }
-
-    /**
-     * Creates a new Grids_GridInt based on values in grid.
-     *
-     * @param stats The Grids_GridIntStats to accompany this.
-     * @param directory The File _Directory to be used for swapping.
-     * @param grid The Grids_AbstractGridNumber from which this is to be
-     * constructed.
-     * @param chunkFactory The Grids_AbstractGridChunkIntFactory preferred to
-     * construct chunks of this.
-     * @param chunkNRows The number of rows of cells in any chunk.
-     * @param chunkNCols The number of columns of cells in any chunk.
-     * @param startRow The Grid2DSquareCell row index which is the bottom most
-     * row of this.
-     * @param startCol The Grid2DSquareCell column index which is the left most
-     * column of this.
-     * @param endRow The Grid2DSquareCell row index which is the top most row of
-     * this.
-     * @param endCol The Grid2DSquareCell column index which is the right most
-     * column of this.
-     * @param noDataValue The NoDataValue for this.
-     * @param hoome If true then OutOfMemoryErrors are caught, swap operations
-     * are initiated, then the method is re-called. If false then
-     * OutOfMemoryErrors are caught and thrown.
-     */
-    protected Grids_GridInt(
-            Grids_GridIntStats stats,
-            File directory,
-            Grids_AbstractGridNumber grid,
-            Grids_AbstractGridChunkIntFactory chunkFactory,
-            int chunkNRows,
-            int chunkNCols,
-            long startRow,
-            long startCol,
-            long endRow,
-            long endCol,
-            int noDataValue,
-            boolean hoome) {
-        super(grid.ge, directory);
-        init(stats, grid, chunkFactory, chunkNRows, chunkNCols, startRow,
-                startCol, endRow, endCol, noDataValue, hoome);
-    }
-
-    /**
-     * Creates a new Grids_GridInt with values obtained from gridFile. Currently
-     * gridFile must be a directory of a Grids_GridDouble or Grids_GridInt or a
-     * ESRI Asciigrid format file with a filename ending ".asc" or ".txt".
-     *
-     * @param stats The Grids_GridIntStats to accompany this.
-     * @param directory The directory to be used for swapping.
-     * @param gridFile Either a directory, or a formatted File with a specific
-     * extension containing the data and information about the Grids_GridInt to
-     * be returned.
-     * @param chunkFactory The Grids_AbstractGridChunkIntFactory preferred to
-     * construct chunks of this.
-     * @param chunkNRows
-     * @param startRow The Grid2DSquareCell row index which is the bottom most
-     * row of this.
-     * @param chunkNCols
-     * @param startCol The Grid2DSquareCell column index which is the left most
-     * column of this.
-     * @param endRow The Grid2DSquareCell row index which is the top most row of
-     * this.
-     * @param endCol The Grid2DSquareCell column index which is the right most
-     * column of this.
-     * @param noDataValue The NoDataValue for this.
-     * @param hoome If true then OutOfMemoryErrors are caught, swap operations
-     * are initiated, then the method is re-called. If false then
-     * OutOfMemoryErrors are caught and thrown.
-     * @param ge
-     */
-    protected Grids_GridInt(
-            Grids_GridIntStats stats,
-            File directory,
-            File gridFile,
-            Grids_AbstractGridChunkIntFactory chunkFactory,
-            int chunkNRows,
-            int chunkNCols,
-            long startRow,
-            long startCol,
-            long endRow,
-            long endCol,
-            int noDataValue,
-            Grids_Environment ge,
-            boolean hoome) {
-        super(ge, directory);
-        init(stats, gridFile, chunkFactory, chunkNRows, chunkNCols, startRow,
-                startCol, endRow, endCol, noDataValue, hoome);
-    }
-
-    /**
-     * Creates a new Grids_GridInt with values obtained from gridFile. Currently
-     * gridFile must be a directory of a Grids_GridDouble or Grids_GridInt or an
-     * ESRI Asciigrid format file with a filename ending in ".asc" or ".txt".
-     *
-     * @param ge
-     * @param directory The directory to be used for storing data about this
-     * grid.
-     * @param gridFile Either a directory, or a formatted File with a specific
-     * extension containing the data for this.
-     * @param hoome If true then OutOfMemoryErrors are caught, swap operations
-     * are initiated, then the method is re-called. If false then
-     * OutOfMemoryErrors are caught and thrown.
-     */
-    protected Grids_GridInt(
-            Grids_Environment ge,
-            File directory,
-            File gridFile,
-            boolean hoome) {
-        super(ge, directory);
-        init(new Grids_GridIntStatsNotUpdated(ge), gridFile, hoome);
-    }
-
-    /**
-     * @return a string description of the instance. Basically the values of
-     * each field.
-     * @param hoome If true then OutOfMemoryErrors are caught, swap operations
-     * are initiated, then the method is re-called. If false then
-     * OutOfMemoryErrors are caught and thrown.
-     */
-    @Override
-    public String toString(boolean hoome) {
-        try {
-            String result = toString();
-            ge.checkAndMaybeFreeMemory(hoome);
-            return result;
-        } catch (OutOfMemoryError e) {
-            if (hoome) {
-                ge.clearMemoryReserve();
-                if (!ge.swapChunk(ge.HOOMEF)) {
-                    throw e;
-                }
-                ge.initMemoryReserve(hoome);
-                return toString(hoome);
-            } else {
-                throw e;
-            }
-        }
-    }
-
-    @Override
-    public String toString() {
-        return getClass().getName() + "(NoDataValue(" + NoDataValue + "), "
-                + super.toString() + ")";
-    }
-
-    /**
-     * Initialises this.
-     *
-     * @param g The Grids_GridInt from which the fields of this are set.
-     * @param initTransientFields Iff true then transient fields of this are set
-     * with those of g.
-     */
-    private void init(
-            Grids_GridInt g,
-            boolean initTransientFields) {
-        NoDataValue = g.NoDataValue;
-        super.init(g);
-        if (initTransientFields) {
-            ChunkIDChunkMap = g.ChunkIDChunkMap;
-            ChunkIDsofChunksWorthSwapping = g.ChunkIDsofChunksWorthSwapping;
-            // Set the reference to this in the Grid Stats
-            Stats.init(this);
-        }
-        ge.addGrid(this);
-    }
-
-    /**
-     * Initialises this.
-     *
-     * @param file The File the ois was constructed from.
-     * @param ois The ObjectInputStream used in first attempt to construct this.
-<<<<<<< HEAD
-=======
-     * @param _AbstractGrid2DSquareCell_HashSet A HashSet of swappable
-     * Grids_AbstractGridNumber instances.
->>>>>>> c0d2aa45
-     * @param hoome If true then OutOfMemoryErrors are caught, swap operations
-     * are initiated, then the method is re-called. If false then
-     * OutOfMemoryErrors are caught and thrown.
-     */
-    private void init(
-            File file,
-            ObjectInputStream ois,
-            boolean hoome) {
-        try {
-            File thisFile = new File(file, "thisFile");
-            try {
-                boolean initTransientFields = false;
-                init((Grids_GridInt) ois.readObject(), initTransientFields);
-                ois.close();
-                // Set the reference to this in the Grid Chunks
-                initChunks(file);
-                Iterator<Grids_AbstractGridChunk> chunkIterator;
-                chunkIterator = ChunkIDChunkMap.values().iterator();
-                while (chunkIterator.hasNext()) {
-                    Grids_AbstractGridChunk chunk = chunkIterator.next();
-                    chunk.setGrid(this);
-                }
-            } catch (ClassCastException e) {
-                try {
-                    ois.close();
-                    ois = Generic_StaticIO.getObjectInputStream(thisFile);
-                    // If the object is a Grids_GridDouble
-                    Grids_Processor gp;
-                    gp = ge.getProcessor();
-                    Grids_GridDoubleFactory gdf;
-                    gdf = new Grids_GridDoubleFactory(ge,
-                            gp.GridDoubleFactory.Directory,
-                            gp.GridChunkDoubleFactory,
-                            gp.DefaultGridChunkDoubleFactory,
-                            -Double.MAX_VALUE, ChunkNRows, ChunkNCols, null,
-                            new Grids_GridDoubleStatsNotUpdated(ge));
-                    Grids_GridDouble gd;
-                    gd = (Grids_GridDouble) gdf.create(Directory, file,
-                            ois, hoome);
-                    Grids_GridIntFactory gif;
-                    gif = new Grids_GridIntFactory(ge,
-                            gp.GridIntFactory.Directory, gp.GridChunkIntFactory,
-                            gp.DefaultGridChunkIntFactory,
-                            Integer.MIN_VALUE, gd.ChunkNRows, gd.ChunkNCols,
-                            null, new Grids_GridIntStatsNotUpdated(ge));
-                    Grids_GridInt gi;
-                    gi = (Grids_GridInt) gif.create(gd);
-                    boolean initTransientFields = false;
-                    init(gi, initTransientFields);
-                    initChunks(file);
-                } catch (IOException ioe) {
-                    //ioe.printStackTrace();
-                    System.err.println(ioe.getLocalizedMessage());
-                }
-            } catch (ClassNotFoundException | IOException e) {
-                //ioe.printStackTrace();
-                System.err.println(e.getLocalizedMessage());
-            }
-            //ioe.printStackTrace();
-<<<<<<< HEAD
-            // Set the reference to this in the Grid Stats
-            getStats().init(this);
-=======
-            // Set the reference to this in the Grid Statistics
-            getStatistics().init(this);
-            ge.setDataToSwap(true);
-            if (!(Statistics instanceof Grids_GridIntStatisticsNotUpdated)) {
-                ((Grids_GridIntStatisticsNotUpdated) Statistics).setUpToDate(false);
-            }
->>>>>>> c0d2aa45
-            ge.addGrid(this);
-        } catch (OutOfMemoryError e) {
-            if (hoome) {
-                ge.clearMemoryReserve();
-                if (ge.swapChunks_Account(false) < 1L) {
-                    throw e;
-                }
-                init(file, ois, hoome);
-            } else {
-                throw e;
-            }
-        }
-    }
-
-    /**
-     * Initialises this.
-     *
-     * @param stats The AbstractGridStatistics to accompany this.
-     * @param directory The File _Directory to be used for swapping.
-     * @param grid2DSquareCellIntChunkFactory The
-     * Grids_AbstractGridChunkIntFactory preferred for creating chunks.
-     * @param chunkNRows The number of rows of cells in any chunk.
-     * @param chunkNCols The number of columns of cells in any chunk.
-     * @param nRows The number of rows of cells.
-     * @param nCols The number of columns of cells.
-     * @param dimensions The cellsize, xmin, ymin, xmax and ymax.
-     * @param noDataValue The NoDataValue.
-<<<<<<< HEAD
-=======
-     * @param _AbstractGrid2DSquareCell_HashSet A HashSet of swappable
-     * Grids_AbstractGrid instances.
->>>>>>> c0d2aa45
-     * @param hoome If true then OutOfMemoryErrors are caught, swap operations
-     * are initiated, then the method is re-called. If false then
-     * OutOfMemoryErrors are caught and thrown.
-     */
-    private void init(
-            Grids_GridIntStats stats,
-            File directory,
-            Grids_AbstractGridChunkIntFactory chunkFactory,
-            int chunkNRows,
-            int chunkNCols,
-            long nRows,
-            long nCols,
-            Grids_Dimensions dimensions,
-            int noDataValue,
-            boolean hoome) {
-        try {
-            ge.checkAndMaybeFreeMemory();
-            Directory = directory;
-            Stats = stats;
-            Stats.init(this);
-            Directory = directory;
-            ChunkNRows = chunkNRows;
-            ChunkNCols = chunkNCols;
-            NRows = nRows;
-            NCols = nCols;
-            Dimensions = dimensions;
-            initNoDataValue(noDataValue);
-            Name = directory.getName();
-            initNChunkRows();
-            initNChunkCols();
-            ChunkIDChunkMap = new TreeMap<>();
-            ChunkIDsofChunksWorthSwapping = new HashSet<>();
-            int r;
-            int c;
-            Grids_2D_ID_int chunkID;
-            Grids_AbstractGridChunkInt chunk;
-<<<<<<< HEAD
-            for (r = 0; r < NChunkRows; r++) {
-                for (c = 0; c < NChunkCols; c++) {
-                    ge.checkAndMaybeFreeMemory();
-                    // Try to load chunk.
-                    chunkID = new Grids_2D_ID_int(r, c);
-                    chunk = chunkFactory.create(this, chunkID);
-                    ChunkIDChunkMap.put(chunkID, chunk);
-                    if (!(chunk instanceof Grids_GridChunkInt)) {
-                        ChunkIDsofChunksWorthSwapping.add(chunkID);
-                    }
-=======
-            for (chunkRow = 0; chunkRow < NChunkRows; chunkRow++) {
-                for (chunkCol = 0; chunkCol < NChunkCols; chunkCol++) {
-                    do {
-                        try {
-                            ge.checkAndMaybeFreeMemory(hoome);
-                            // Try to load chunk.
-                            chunkID = new Grids_2D_ID_int(
-                                    chunkRow,
-                                    chunkCol);
-                            chunk = chunkFactory.create(
-                                    this,
-                                    chunkID);
-                            ChunkIDChunkMap.put(
-                                    chunkID,
-                                    chunk);
-                            if (!(chunk instanceof Grids_GridChunkInt)) {
-                                ChunkIDsofChunksWorthSwapping.add(chunkID);
-                            }
-                            isLoadedChunk = true;
-                            ge.checkAndMaybeFreeMemory(hoome);
-                        } catch (OutOfMemoryError e) {
-                            if (hoome) {
-                                ge.clearMemoryReserve();
-                                freeSomeMemoryAndResetReserve(chunkRow, chunkCol, e);
-                            } else {
-                                throw e;
-                            }
-                        }
-                    } while (!isLoadedChunk);
-                    isLoadedChunk = false;
-                    //loadedChunkCount++;
->>>>>>> c0d2aa45
-                }
-                System.out.println("Done chunkRow " + r + " out of "
-                        + NChunkRows);
-            }
-            ge.addGrid(this);
-            ge.setDataToSwap(true);
-            if (!(Statistics instanceof Grids_GridIntStatisticsNotUpdated)) {
-                ((Grids_GridIntStatisticsNotUpdated) Statistics).setUpToDate(false);
-            }
-        } catch (OutOfMemoryError e) {
-            if (hoome) {
-                ge.clearMemoryReserve();
-                freeSomeMemoryAndResetReserve(e);
-                init(stats, directory, chunkFactory, chunkNRows, chunkNCols,
-                        nRows, nCols, dimensions, noDataValue, hoome);
-            } else {
-                throw e;
-            }
-        }
-    }
-
-    /**
-     * Initialises this.
-     *
-     * @param stats The AbstractGridStatistics to accompany this.
-     * @param directory gridStatistics File _Directory to be used for swapping.
-     * @param g The Grids_AbstractGridNumber from which this is to be
-     * constructed.
-     * @param chunkFactory The Grids_AbstractGridChunkIntFactory preferred to
-     * construct chunks of this.
-     * @param chunkNRows The number of rows of cells in any chunk.
-     * @param chunkNCols The number of columns of cells in any chunk.
-     * @param startRow The Grid2DSquareCell row index which is the bottom most
-     * row of this.
-     * @param startCol The Grid2DSquareCell column index which is the left most
-     * column of this.
-     * @param endRow The Grid2DSquareCell row index which is the top most row of
-     * this.
-     * @param endCol The Grid2DSquareCell column index which is the right most
-     * column of this.
-     * @param noDataValue The NoDataValue for this.
-     * @param hoome If true then OutOfMemoryErrors are caught, swap operations
-     * are initiated, then the method is re-called. If false then
-     * OutOfMemoryErrors are caught and thrown.
-     */
-    private void init(
-            Grids_GridIntStats stats,
-            Grids_AbstractGridNumber g,
-            Grids_AbstractGridChunkIntFactory chunkFactory,
-            int chunkNRows,
-            int chunkNCols,
-            long startRow,
-            long startCol,
-            long endRow,
-            long endCol,
-            int noDataValue,
-            boolean hoome) {
-        try {
-            ge.checkAndMaybeFreeMemory(hoome);
-            Stats = stats;
-            Stats.init(this);
-            ChunkNRows = chunkNRows;
-            ChunkNCols = chunkNCols;
-            NRows = endRow - startRow + 1L;
-            NCols = endCol - startCol + 1L;
-            NoDataValue = noDataValue;
-            Name = Directory.getName();
-            initNChunkRows();
-            initNChunkCols();
-            ChunkIDChunkMap = new TreeMap<>();
-            ChunkIDsofChunksWorthSwapping = new HashSet<>();
-            initDimensions(g, startRow, startCol, hoome);
-            int gcr;
-            int gcc;
-            int chunkRow;
-            int chunkCol;
-            boolean isLoadedChunk = false;
-            int cellRow;
-            int cellCol;
-            long row;
-            long col;
-            long gRow;
-            long gCol;
-            Grids_2D_ID_int chunkID;
-            Grids_2D_ID_int gChunkID;
-            Grids_AbstractGridChunkInt chunk;
-            int gChunkNRows;
-            int gChunkNCols;
-            int startChunkRow;
-            startChunkRow = g.getChunkRow(startRow);
-            int endChunkRow;
-            endChunkRow = g.getChunkRow(endRow);
-            int nChunkRows;
-            nChunkRows = endChunkRow - startChunkRow + 1;
-            int startChunkCol;
-            startChunkCol = g.getChunkCol(startCol);
-            int endChunkCol;
-            endChunkCol = g.getChunkCol(endCol);
-            if (g instanceof Grids_GridDouble) {
-                Grids_GridDouble grid = (Grids_GridDouble) g;
-                Grids_AbstractGridChunkDouble gChunk;
-                double gNoDataValue = grid.getNoDataValue(hoome);
-                double gValue;
-                for (gcr = startChunkRow; gcr <= endChunkRow; gcr++) {
-                    gChunkNRows = g.getChunkNRows(gcr, hoome);
-                    for (gcc = startChunkCol; gcc <= endChunkCol; gcc++) {
-                        do {
-                            try {
-                                ge.checkAndMaybeFreeMemory(hoome);
-                                // Try to load chunk.
-                                gChunkID = new Grids_2D_ID_int(gcr, gcc);
-                                ge.addToNotToSwap(g, gChunkID);
-                                gChunk = ((Grids_GridDouble) g).getGridChunk(gChunkID);
-                                gChunkNCols = g.getChunkNCols(gcc, hoome);
-                                for (cellRow = 0; cellRow < gChunkNRows; cellRow++) {
-                                    gRow = g.getRow(gcr, cellRow, gChunkID, hoome);
-                                    row = gRow - startRow;
-                                    chunkRow = getChunkRow(row);
-                                    if (gRow >= startRow && gRow <= endRow) {
-                                        for (cellCol = 0; cellCol < gChunkNCols; cellCol++) {
-                                            gCol = g.getCol(gcc, cellCol, gChunkID, hoome);
-                                            col = gCol - startCol;
-                                            chunkCol = getChunkCol(col);
-                                            if (gCol >= startCol && gCol <= endCol) {
-                                                // Initialise chunk if it does not exist
-                                                // This is here rather than where chunkID is
-                                                // initialised as there may not be a chunk for 
-                                                // the chunkID.
-                                                if (isInGrid(row, col, hoome)) {
-                                                    chunkID = new Grids_2D_ID_int(
-                                                            chunkRow,
-                                                            chunkCol);
-                                                    ge.addToNotToSwap(this, chunkID);
-                                                    if (!ChunkIDChunkMap.containsKey(chunkID)) {
-                                                        chunk = chunkFactory.create(
-                                                                this,
-                                                                chunkID);
-                                                        ChunkIDChunkMap.put(
-                                                                chunkID,
-                                                                chunk);
-                                                        if (!(chunk instanceof Grids_GridChunkInt)) {
-                                                            ChunkIDsofChunksWorthSwapping.add(chunkID);
-                                                        }
-                                                    } else {
-                                                        chunk = (Grids_AbstractGridChunkInt) ChunkIDChunkMap.get(chunkID);
-                                                    }
-                                                    gValue = grid.getCell(gChunk, cellRow, cellCol, hoome);
-                                                    // Initialise value
-                                                    if (gValue == gNoDataValue) {
-                                                        initCell(
-                                                                chunk,
-                                                                chunkID,
-                                                                row,
-                                                                col,
-                                                                noDataValue);
-                                                    } else {
-                                                        if (!Double.isNaN(gValue) && Double.isFinite(gValue)) {
-                                                            initCell(
-                                                                    chunk,
-                                                                    chunkID,
-                                                                    row,
-                                                                    col,
-                                                                    (int) gValue);
-                                                        } else {
-                                                            initCell(
-                                                                    chunk,
-                                                                    chunkID,
-                                                                    row,
-                                                                    col,
-                                                                    noDataValue);
-                                                        }
-                                                    }
-                                                    ge.removeFromNotToSwap(this, chunkID);
-                                                }
-                                            }
-                                        }
-                                    }
-                                }
-                                isLoadedChunk = true;
-                                ge.removeFromNotToSwap(g, gChunkID);
-                                ge.checkAndMaybeFreeMemory(hoome);
-                            } catch (OutOfMemoryError e) {
-                                if (hoome) {
-                                    ge.clearMemoryReserve();
-                                    freeSomeMemoryAndResetReserve(e);
-                                    chunkID = new Grids_2D_ID_int(gcr, gcc);
-                                    if (ge.swapChunksExcept_Account(this, chunkID, false) < 1L) { // Should also not swap out the chunk of grid thats values are being used to initialise this.
-                                        throw e;
-                                    }
-                                    ge.initMemoryReserve(this, chunkID, hoome);
-                                } else {
-                                    throw e;
-                                }
-                            }
-                        } while (!isLoadedChunk);
-                        isLoadedChunk = false;
-                        //loadedChunkCount++;
-                        //cci1 = _ChunkColIndex;
-                    }
-                    System.out.println("Done chunkRow " + gcr + " out of " + nChunkRows);
-                }
-            } else {
-                Grids_GridInt grid = (Grids_GridInt) g;
-                Grids_AbstractGridChunkInt gChunk;
-                int gNoDataValue = grid.getNoDataValue();
-                int gValue;
-                for (gcr = startChunkRow; gcr <= endChunkRow; gcr++) {
-                    gChunkNRows = g.getChunkNRows(gcr);
-                    for (gcc = startChunkCol; gcc <= endChunkCol; gcc++) {
-                        do {
-                            try {
-                                ge.checkAndMaybeFreeMemory(hoome);
-                                // Try to load chunk.
-                                gChunkID = new Grids_2D_ID_int(gcr, gcc);
-                                ge.addToNotToSwap(g, gChunkID);
-                                gChunk = ((Grids_GridInt) g).getGridChunk(gChunkID);
-                                gChunkNCols = g.getChunkNCols(gcc);
-                                for (cellRow = 0; cellRow < gChunkNRows; cellRow++) {
-                                    gRow = g.getRow(gcr, cellRow);
-                                    row = gRow - startRow;
-                                    chunkRow = getChunkRow(row);
-                                    if (gRow >= startRow && gRow <= endRow) {
-                                        for (cellCol = 0; cellCol < gChunkNCols; cellCol++) {
-                                            gCol = g.getCol(gcc, cellCol);
-                                            col = gCol - startCol;
-                                            chunkCol = getChunkCol(col);
-                                            if (gCol >= startCol && gCol <= endCol) {
-                                                // Initialise chunk if it does not exist
-                                                // This is here rather than where chunkID is
-                                                // initialised as there may not be a chunk for 
-                                                // the chunkID.
-                                                if (isInGrid(row, col)) {
-                                                    chunkID = new Grids_2D_ID_int(
-                                                            chunkRow,
-                                                            chunkCol);
-                                                    ge.addToNotToSwap(this, chunkID);
-                                                    if (!ChunkIDChunkMap.containsKey(chunkID)) {
-<<<<<<< HEAD
-                                                        chunk = chunkFactory.create(this, chunkID);
-                                                        ChunkIDChunkMap.put(chunkID, chunk);
-=======
-                                                        chunk = chunkFactory.create(
-                                                                this,
-                                                                chunkID);
-                                                        ChunkIDChunkMap.put(
-                                                                chunkID,
-                                                                chunk);
->>>>>>> c0d2aa45
-                                                        if (!(chunk instanceof Grids_GridChunkInt)) {
-                                                            ChunkIDsofChunksWorthSwapping.add(chunkID);
-                                                        }
-                                                    } else {
-                                                        chunk = (Grids_AbstractGridChunkInt) ChunkIDChunkMap.get(chunkID);
-                                                    }
-                                                    gValue = grid.getCell(gChunk, cellRow, cellCol, hoome);
-                                                    // Initialise value
-                                                    if (gValue == gNoDataValue) {
-                                                        initCell(chunk, chunkID, row, col, noDataValue);
-                                                    } else {
-                                                        if (!Double.isNaN(gValue) && Double.isFinite(gValue)) {
-                                                            initCell(chunk, chunkID, row, col, gValue);
-                                                        } else {
-                                                            initCell(chunk, chunkID, row, col, noDataValue);
-                                                        }
-                                                    }
-                                                    ge.removeFromNotToSwap(this, chunkID);
-                                                }
-                                            }
-                                        }
-                                    }
-                                }
-                                isLoadedChunk = true;
-                                ge.removeFromNotToSwap(g, gChunkID);
-                                ge.checkAndMaybeFreeMemory(hoome);
-                            } catch (OutOfMemoryError e) {
-                                if (hoome) {
-                                    ge.clearMemoryReserve();
-                                    chunkID = new Grids_2D_ID_int(gcr, gcc);
-                                    if (ge.swapChunksExcept_Account(this, chunkID, false) < 1L) { // Should also not swap out the chunk of grid thats values are being used to initialise this.
-                                        throw e;
-                                    }
-                                    ge.initMemoryReserve(this, chunkID, hoome);
-                                } else {
-                                    throw e;
-                                }
-                            }
-                        } while (!isLoadedChunk);
-                        isLoadedChunk = false;
-                    }
-                    System.out.println("Done chunkRow " + gcr + " out of "
-                            + nChunkRows);
-                }
-            }
-            if (!(Statistics instanceof Grids_GridIntStatisticsNotUpdated)) {
-                ((Grids_GridIntStatisticsNotUpdated) Statistics).setUpToDate(false);
-            }
-            ge.addGrid(this);
-            ge.setDataToSwap(true);
-            if (!(Statistics instanceof Grids_GridIntStatisticsNotUpdated)) {
-                ((Grids_GridIntStatisticsNotUpdated) Statistics).setUpToDate(false);
-            }
-        } catch (OutOfMemoryError e) {
-            if (hoome) {
-                ge.clearMemoryReserve();
-                if (ge.swapChunks_Account(false) < 1) {
-                    throw e;
-                }
-                ge.initMemoryReserve(hoome);
-<<<<<<< HEAD
-                init(stats, g, chunkFactory, chunkNRows, chunkNCols,
-=======
-                init(statistics, g, chunkFactory, chunkNRows, chunkNCols,
->>>>>>> c0d2aa45
-                        startRow, startCol, endRow, endCol, noDataValue, hoome);
-            } else {
-                throw e;
-            }
-        }
-    }
-
-    /**
-     * Initialises this.
-     *
-     * @param stats The AbstractGridStatistics to accompany this.
-     * @param directory The File _Directory to be used for swapping.
-     * @param gridFile Either a _Directory, or a formatted File with a specific
-     * extension containing the data and information about the Grids_GridInt to
-     * be returned.
-     * @param chunkFactory The Grids_AbstractGridChunkIntFactory preferred to
-     * construct chunks of this.
-     * @param chunkNRows The Grids_GridInt _ChunkNRows.
-     * @param chunkNCols The Grids_GridInt _ChunkNCols.
-     * @param startRowIndex The topmost row index of the grid stored as
-     * gridFile.
-     * @param startColIndex The leftmost column index of the grid stored as
-     * gridFile.
-     * @param endRowIndex The bottom row index of the grid stored as gridFile.
-     * @param endColIndex The rightmost column index of the grid stored as
-     * gridFile.
-     * @param noDataValue The NoDataValue for this.
-     * @param hoome If true then OutOfMemoryErrors are caught, swap operations
-     * are initiated, then the method is re-called. If false then
-     * OutOfMemoryErrors are caught and thrown.
-     */
-    private void init(
-            Grids_GridIntStats stats,
-            File gridFile,
-            Grids_AbstractGridChunkIntFactory chunkFactory,
-            int chunkNRows,
-            int chunkNCols,
-            long startRowIndex,
-            long startColIndex,
-            long endRowIndex,
-            long endColIndex,
-            int noDataValue,
-            boolean hoome) {
-        ge.checkAndMaybeFreeMemory(hoome);
-        Stats = stats;
-        Stats.init(this);
-        // Set to report every 10%
-        int reportN;
-        reportN = (int) (endRowIndex - startRowIndex) / 10;
-        if (gridFile.isDirectory()) {
-            if (true) {
-                Grids_Processor gp;
-                gp = ge.getProcessor();
-                Grids_GridIntFactory gf;
-                gf = new Grids_GridIntFactory(ge, gp.GridIntFactory.Directory,
-                        gp.GridChunkIntFactory, gp.DefaultGridChunkIntFactory,
-                        noDataValue, chunkNRows, chunkNCols, null, stats);
-                File thisFile = new File(gridFile, "thisFile");
-                ObjectInputStream ois;
-                ois = Generic_StaticIO.getObjectInputStream(thisFile);
-                Grids_GridInt g;
-                g = (Grids_GridInt) gf.create(Directory, thisFile, ois, hoome);
-                Grids_GridInt g2;
-                g2 = gf.create(Directory, g, startRowIndex, startColIndex,
-                        endRowIndex, endColIndex, hoome);
-                init(g2, false);
-<<<<<<< HEAD
-
-=======
->>>>>>> c0d2aa45
-            }
-            initChunks(gridFile);
-        } else {
-            // Assume ESRI AsciiFile
-            ChunkNRows = chunkNRows;
-            ChunkNCols = chunkNCols;
-            NRows = endRowIndex - startRowIndex + 1L;
-            NCols = endColIndex - startColIndex + 1L;
-            initNoDataValue(noDataValue);
-            Name = Directory.getName();
-            initNChunkRows();
-            initNChunkCols();
-            ChunkIDChunkMap = new TreeMap<>();
-            ChunkIDsofChunksWorthSwapping = new HashSet<>();
-            Stats = stats;
-            Stats.init(this);
-            String filename = gridFile.getName();
-            int value;
-            if (filename.endsWith("asc") || filename.endsWith("txt")) {
-                Grids_ESRIAsciiGridImporter eagi;
-                eagi = new Grids_ESRIAsciiGridImporter(gridFile, ge);
-                Grids_ESRIAsciiGridHeader header = eagi.readHeaderObject();
-                //long inputNcols = ( Long ) header[ 0 ];
-                //long inputNrows = ( Long ) header[ 1 ];
-                initDimensions(header, startRowIndex, startColIndex);
-                int gridFileNoDataValue = header.NoDataValue.intValueExact();
-                long row;
-                long col;
-                Grids_AbstractGridChunkInt chunk;
-                Grids_GridChunkInt gridChunk;
-                // Read Data into Chunks. This starts with the last row and ends with the first.
-                if ((int) gridFileNoDataValue == NoDataValue) {
-                    if (stats.isUpdated()) {
-                        for (row = (NRows - 1); row > -1; row--) {
-                            ge.checkAndMaybeFreeMemory(hoome);
-                            ge.initNotToSwap();
-                            for (col = 0; col < NCols; col++) {
-                                value = eagi.readInt();
-                                initCell(row, col, value, false);
-                            }
-                            if (row % reportN == 0) {
-                                System.out.println("Done row " + row);
-                            }
-                            ge.checkAndMaybeFreeMemory(hoome);
-                        }
-                    } else {
-                        for (row = (NRows - 1); row > -1; row--) {
-                            ge.checkAndMaybeFreeMemory(hoome);
-                            ge.initNotToSwap();
-                            for (col = 0; col < NCols; col++) {
-                                value = eagi.readInt();
-                                if (value == gridFileNoDataValue) {
-                                    value = NoDataValue;
-                                }
-                                initCell(row, col, value, true);
-                            }
-                            if (row % reportN == 0) {
-                                System.out.println("Done row " + row);
-                            }
-                            ge.checkAndMaybeFreeMemory(hoome);
-                        }
-                    }
-                } else {
-                    if (stats.isUpdated()) {
-                        for (row = (NRows - 1); row > -1; row--) {
-                            ge.checkAndMaybeFreeMemory(hoome);
-                            ge.initNotToSwap();
-                            for (col = 0; col < NCols; col++) {
-                                value = eagi.readInt();
-                                if (value == gridFileNoDataValue) {
-                                    value = NoDataValue;
-                                }
-                                initCell(row, col, value, false);
-                            }
-                            if (row % reportN == 0) {
-                                System.out.println("Done row " + row);
-                            }
-                            ge.checkAndMaybeFreeMemory(hoome);
-                        }
-                    } else {
-                        for (row = (NRows - 1); row > -1; row--) {
-                            ge.checkAndMaybeFreeMemory(hoome);
-                            ge.initNotToSwap();
-                            for (col = 0; col < NCols; col++) {
-                                value = eagi.readInt();
-                                initCell(row, col, value, true);
-                            }
-                            if (row % reportN == 0) {
-                                System.out.println("Done row " + row);
-                            }
-                            ge.checkAndMaybeFreeMemory(hoome);
-                        }
-                    }
-                }
-            }
-        }
-        ge.setDataToSwap(true);
-        if (!(Statistics instanceof Grids_GridIntStatisticsNotUpdated)) {
-            ((Grids_GridIntStatisticsNotUpdated) Statistics).setUpToDate(false);
-        }
-    }
-
-    private void init(
-            Grids_GridIntStats stats,
-            File gridFile,
-            boolean hoome) {
-        ge.checkAndMaybeFreeMemory(hoome);
-        Stats = stats;
-        Stats.init(this);
-        // For reporting
-        int reportN;
-        Grids_Processor gp;
-        gp = ge.getProcessor();
-        if (gridFile.isDirectory()) {
-            if (true) {
-                Grids_GridIntFactory gf;
-                gf = new Grids_GridIntFactory(ge, gp.GridIntFactory.Directory,
-                        gp.GridChunkIntFactory, gp.DefaultGridChunkIntFactory,
-                        gp.GridIntFactory.NoDataValue,
-                        gp.GridIntFactory.ChunkNRows,
-                        gp.GridIntFactory.ChunkNCols, null, stats);
-                File thisFile = new File(gridFile, "thisFile");
-                ObjectInputStream ois;
-                ois = Generic_StaticIO.getObjectInputStream(thisFile);
-                Grids_GridInt g;
-                g = (Grids_GridInt) gf.create(Directory, thisFile, ois, hoome);
-            }
-            initChunks(gridFile);
-        } else {
-            // Assume ESRI AsciiFile
-            Name = Directory.getName();
-            ChunkIDChunkMap = new TreeMap<>();
-            ChunkIDsofChunksWorthSwapping = new HashSet<>();
-            Stats = stats;
-            Stats.init(this);
-            String filename = gridFile.getName();
-            int value;
-            if (filename.endsWith("asc") || filename.endsWith("txt")) {
-                Grids_ESRIAsciiGridImporter eagi;
-                eagi = new Grids_ESRIAsciiGridImporter(gridFile, ge);
-                Grids_ESRIAsciiGridHeader header = eagi.readHeaderObject();
-                //long inputNcols = ( Long ) header[ 0 ];
-                //long inputNrows = ( Long ) header[ 1 ];
-                NCols = header.NRows;
-                NRows = header.NCols;
-                ChunkNRows = gp.GridDoubleFactory.ChunkNRows;
-                ChunkNCols = gp.GridDoubleFactory.ChunkNCols;
-                initNChunkRows();
-                initNChunkCols();
-                initDimensions(header, 0, 0);
-                // Set to report every 10%
-                reportN = (int) (NRows - 1) / 10;
-                double gridFileNoDataValue = header.NoDataValue.doubleValue();
-                long row;
-                long col;
-                // Read Data into Chunks. This starts with the last row and ends with the first.
-                if (gridFileNoDataValue == NoDataValue) {
-                    if (stats.isUpdated()) {
-                        for (row = (NRows - 1); row > -1; row--) {
-                            ge.checkAndMaybeFreeMemory();
-                            ge.initNotToSwap();
-                            for (col = 0; col < NCols; col++) {
-                                value = (int) eagi.readDouble();
-                                initCell(row, col, value, false);
-                            }
-                            if (row % reportN == 0) {
-                                System.out.println("Done row " + row);
-                            }
-                            ge.checkAndMaybeFreeMemory();
-                        }
-                    } else {
-                        for (row = (NRows - 1); row > -1; row--) {
-                            ge.checkAndMaybeFreeMemory();
-                            ge.initNotToSwap();
-                            for (col = 0; col < NCols; col++) {
-                                value = (int) eagi.readDouble();
-                                if (value == gridFileNoDataValue) {
-                                    value = NoDataValue;
-                                }
-                                initCell(row, col, value, true);
-                            }
-                            if (row % reportN == 0) {
-                                System.out.println("Done row " + row);
-                            }
-                            ge.checkAndMaybeFreeMemory();
-                        }
-                    }
-                } else {
-                    if (stats.isUpdated()) {
-                        for (row = (NRows - 1); row > -1; row--) {
-                            ge.checkAndMaybeFreeMemory();
-                            ge.initNotToSwap();
-                            for (col = 0; col < NCols; col++) {
-                                value = (int) eagi.readDouble();
-                                if (value == gridFileNoDataValue) {
-                                    value = NoDataValue;
-                                }
-                                initCell(row, col, value, false);
-                            }
-                            if (row % reportN == 0) {
-                                System.out.println("Done row " + row);
-                            }
-                            ge.checkAndMaybeFreeMemory();
-                        }
-                    } else {
-                        for (row = (NRows - 1); row > -1; row--) {
-                            ge.checkAndMaybeFreeMemory(hoome);
-                            ge.initNotToSwap();
-                            for (col = 0; col < NCols; col++) {
-                                value = (int) eagi.readDouble();
-                                initCell(row, col, value, true);
-                            }
-                            if (row % reportN == 0) {
-                                System.out.println("Done row " + row);
-                            }
-                            ge.checkAndMaybeFreeMemory(hoome);
-                        }
-                    }
-                }
-            }
-        }
-        ge.setDataToSwap(true);
-        if (!(Statistics instanceof Grids_GridIntStatisticsNotUpdated)) {
-            ((Grids_GridIntStatisticsNotUpdated) Statistics).setUpToDate(false);
-        }
-    }
-
-    /**
-     * Attempts to load into the memory cache the chunk with chunk ID chunkID.
-     *
-     * @param chunkID The chunk ID of the chunk to be restored.
-     */
-    @Override
-    public void loadIntoCacheChunk(Grids_2D_ID_int chunkID) {
-        boolean isInCache = isInCache(chunkID);
-        if (!isInCache) {
-            File f = new File(getDirectory(),
-                    "" + chunkID.getRow() + "_" + chunkID.getCol());
-            Object o = Generic_StaticIO.readObject(f);
-            Grids_AbstractGridChunkInt chunk = null;
-            if (o.getClass() == Grids_GridChunkIntArray.class) {
-                Grids_GridChunkIntArray c;
-                c = (Grids_GridChunkIntArray) o;
-                chunk = c;
-            } else if (o.getClass() == Grids_GridChunkIntMap.class) {
-                Grids_GridChunkIntMap c;
-                c = (Grids_GridChunkIntMap) o;
-                chunk = c;
-            } else if (o.getClass() == Grids_GridChunkInt.class) {
-                Grids_GridChunkInt c;
-                c = (Grids_GridChunkInt) o;
-                chunk = c;
-            } else {
-                throw new Error("Unrecognised type of chunk or null "
-                        + this.getClass().getName()
-                        + ".loadIntoCacheChunk(ChunkID(" + chunkID.toString() + "))");
-            }
-            chunk.ge = ge;
-            chunk.initGrid(this);
-            chunk.initChunkID(chunkID);
-            ChunkIDChunkMap.put(chunkID, chunk);
-            if (!(chunk instanceof Grids_GridChunkInt)) {
-                ChunkIDsofChunksWorthSwapping.add(chunkID);
-            }
-            ge.setDataToSwap(true);
-        }
-    }
-
-    /**
-     *
-     * @param row
-     * @param col
-     * @param value
-     * @param fast
-     */
-    private void initCell(long row, long col, int value, boolean fast) {
-        Grids_AbstractGridChunkInt chunk;
-        Grids_GridChunkInt gridChunk;
-        int chunkRow;
-        int chunkCol;
-        Grids_2D_ID_int chunkID;
-        chunkRow = getChunkRow(row);
-        chunkCol = getChunkCol(col);
-        chunkID = new Grids_2D_ID_int(chunkRow, chunkCol);
-        /**
-         * Ensure this chunkID is not swapped and initialise it if it does not
-         * already exist.
-         */
-        ge.addToNotToSwap(this, chunkID);
-        if (!ChunkIDChunkMap.containsKey(chunkID)) {
-            gridChunk = new Grids_GridChunkInt(this, chunkID, value);
-            ChunkIDChunkMap.put(chunkID, gridChunk);
-            if (!(gridChunk instanceof Grids_GridChunkInt)) {
-                ChunkIDsofChunksWorthSwapping.add(chunkID);
-            }
-        } else {
-            Grids_AbstractGridChunk c;
-            c = ChunkIDChunkMap.get(chunkID);
-            if (c == null) {
-                loadIntoCacheChunk(chunkID, ge.HOOME);
-            }
-            chunk = (Grids_AbstractGridChunkInt) ChunkIDChunkMap.get(chunkID);
-            if (chunk instanceof Grids_GridChunkInt) {
-                gridChunk = (Grids_GridChunkInt) chunk;
-                if (value != gridChunk.Value) {
-                    // Convert chunk to another type
-                    chunk = ge.getProcessor().DefaultGridChunkIntFactory.create(
-                            chunk, chunkID);
-                    chunk.initCell(getCellRow(row), getCellCol(col), value);
-                    ChunkIDChunkMap.put(chunkID, chunk);
-                    if (!(chunk instanceof Grids_GridChunkInt)) {
-                        ChunkIDsofChunksWorthSwapping.add(chunkID);
-                    }
-                }
-            } else {
-                if (fast) {
-                    initCellFast(chunk, row, col, value);
-                } else {
-                    initCell(chunk, chunkID, row, col, value);
-                }
-            }
-        }
-    }
-
-    /**
-     * @return Grids_AbstractGridChunkInt for the given chunkID.
-     * @param chunkID
-     */
-    @Override
-    public Grids_AbstractGridChunkInt getGridChunk(
-            Grids_2D_ID_int chunkID) {
-        boolean isInGrid = isInGrid(chunkID);
-        if (isInGrid) {
-            if (ChunkIDChunkMap.get(chunkID) == null) {
-                loadIntoCacheChunk(chunkID);
-            }
-            return (Grids_AbstractGridChunkInt) ChunkIDChunkMap.get(chunkID);
-        }
-        return null;
-    }
-
-    /**
-     * @return Grids_AbstractGridChunkInt for the given chunkID.
-     * @param chunkID
-     */
-    @Override
-    public Grids_AbstractGridChunkInt getGridChunk(
-            Grids_2D_ID_int chunkID,
-            int chunkRow,
-            int chunkCol) {
-        if (isInGrid(chunkRow, chunkCol)) {
-            if (ChunkIDChunkMap.get(chunkID) == null) {
-                loadIntoCacheChunk(chunkID);
-            }
-            return (Grids_AbstractGridChunkInt) ChunkIDChunkMap.get(chunkID);
-        }
-        return null;
-    }
-
-    /**
-     * If newValue and oldValue are the same then stats won't change.
-     *
-     * @param newValue The value replacing oldValue.
-     * @param oldValue The value being replaced.
-     */
-    public void updateStats(
-            int newValue,
-            int oldValue) {
-        if (Stats.isUpdated()) {
-            boolean hoome;
-            hoome = ge.HOOME;
-            if (newValue != NoDataValue) {
-                if (oldValue != NoDataValue) {
-                    BigDecimal oldValueBD = new BigDecimal(oldValue);
-                    Stats.setN(Stats.getN(hoome) - 1);
-                    Stats.setSum(Stats.getSum(hoome).subtract(oldValueBD));
-                    int min = Stats.getMin(false, hoome).intValue();
-                    if (oldValue == min) {
-                        Stats.setNMin(Stats.getNMin() - 1);
-                    }
-                    int max = Stats.getMax(false, hoome).intValue();
-                    if (oldValue == max) {
-                        Stats.setNMax(Stats.getNMax() - 1);
-                    }
-                }
-                if (newValue != NoDataValue) {
-                    BigDecimal newValueBD = new BigDecimal(newValue);
-                    Stats.setN(Stats.getN(hoome) + 1);
-                    Stats.setSum(Stats.getSum(hoome).add(newValueBD));
-                    updateStats(newValue);
-                    if (Stats.getNMin() < 1) {
-                        // The Stats need recalculating
-                        Stats.update();
-                    }
-                    if (Stats.getNMax() < 1) {
-                        // The Stats need recalculating
-                        Stats.update();
-                    }
-                }
-            }
-        } else {
-            if (newValue != oldValue) {
-                ((Grids_GridIntStatsNotUpdated) Stats).setUpToDate(false);
-            }
-        }
-    }
-
-    /**
-     * @return NoDataValue.
-     *
-     * @param hoome If true then OutOfMemoryErrors are caught, swap operations
-     * are initiated, then the method is re-called. If false then
-     * OutOfMemoryErrors are caught and thrown.
-     */
-    public final int getNoDataValue(
-            boolean hoome) {
-        try {
-            int result = NoDataValue;
-            ge.checkAndMaybeFreeMemory(hoome);
-            return result;
-        } catch (OutOfMemoryError e) {
-            if (hoome) {
-                ge.clearMemoryReserve();
-                if (!ge.swapChunk(ge.HOOMEF)) {
-                    throw e;
-                }
-                ge.initMemoryReserve(hoome);
-                return getNoDataValue(
-                        hoome);
-            } else {
-                throw e;
-            }
-        }
-    }
-
-    public final int getNoDataValue() {
-        return NoDataValue;
-    }
-
-    /**
-     * Initialises NoDataValue as noDataValue.
-     *
-     * @param noDataValue The value NoDataValue is initialised to.
-     */
-    protected final void initNoDataValue(
-            int noDataValue) {
-        NoDataValue = noDataValue;
-    }
-
-    /**
-     * For getting the value at row, col.
-     *
-     * @param row
-     * @param col
-     * @param hoome If true then OutOfMemoryErrors are caught, swap operations
-     * are initiated, then the method is re-called. If false then
-     * OutOfMemoryErrors are caught and thrown.
-     * @return
-     */
-    public int getCell(
-            long row,
-            long col,
-            boolean hoome) {
-        try {
-            int result = getCell(row, col);
-            ge.checkAndMaybeFreeMemory(hoome);
-            return result;
-        } catch (OutOfMemoryError e) {
-            if (hoome) {
-                ge.clearMemoryReserve();
-                Grids_2D_ID_int chunkID = new Grids_2D_ID_int(
-                        getChunkRow(row), getChunkCol(col));
-                freeSomeMemoryAndResetReserve(chunkID, e);
-                return getCell(row, col, hoome);
-            } else {
-                throw e;
-            }
-        }
-    }
-
-    /**
-     * For getting the value at row, col.
-     *
-     * @param row
-     * @param col
-     * @return
-     */
-    public int getCell(
-            long row,
-            long col) {
-//        boolean isInGrid = isInGrid(row, col);
-//        if (isInGrid) {
-        int chunkRow = getChunkRow(row);
-        int chunkCol = getChunkCol(col);
-        Grids_AbstractGridChunkInt c;
-        c = (Grids_AbstractGridChunkInt) getChunk(chunkRow, chunkCol);
-        int cellRow = getCellRow(row);
-        int cellCol = getCellCol(col);
-        return getCell(c, cellRow, cellCol);
-//        }
-//        return NoDataValue;
-    }
-
-    /**
-     * For getting the value in chunk at cellRow, cellCol.
-     *
-     * @param chunk
-     * @return Value at position given by chunk row index _ChunkRow, chunk
-     * column index _ChunkCol, chunk cell row index cellRow, chunk cell column
-     * index cellCol.
-     * @param cellRow The chunk cell row index of the cell thats value is
-     * returned.
-     * @param cellCol The chunk cell column index of the cell thats value is
-     * returned.
-     * @param hoome If true then OutOfMemoryErrors are caught, swap operations
-     * are initiated, then the method is re-called. If false then
-     * OutOfMemoryErrors are caught and thrown.
-     */
-    public int getCell(
-            Grids_AbstractGridChunkInt chunk,
-            int cellRow,
-            int cellCol,
-            boolean hoome) {
-        try {
-            int result = getCell(chunk, cellRow, cellCol);
-            ge.checkAndMaybeFreeMemory(hoome);
-            return result;
-        } catch (OutOfMemoryError e) {
-            if (hoome) {
-                ge.clearMemoryReserve();
-                freeSomeMemoryAndResetReserve(chunk.getChunkID(), e);
-                return getCell(chunk, cellRow, cellCol, hoome);
-            } else {
-                throw e;
-            }
-        }
-    }
-
-    /**
-     * For getting the value in chunk at cellRow, cellCol.
-     *
-     * @param chunk
-     * @return Value at position given by chunk row index _ChunkRow, chunk
-     * column index _ChunkCol, chunk cell row index cellRow, chunk cell column
-     * index cellCol.
-     * @param cellRow The chunk cell row index of the cell thats value is
-     * returned.
-     * @param cellCol The chunk cell column index of the cell thats value is
-     * returned.
-     */
-    public int getCell(
-            Grids_AbstractGridChunkInt chunk,
-            int cellRow,
-            int cellCol) {
-        if (chunk.getClass() == Grids_GridChunkIntArray.class) {
-            return ((Grids_GridChunkIntArray) chunk).getCell(cellRow, cellCol);
-        } else if (chunk.getClass() == Grids_GridChunkIntMap.class) {
-            return ((Grids_GridChunkIntMap) chunk).getCell(cellRow, cellCol);
-        } else {
-            return ((Grids_GridChunkInt) chunk).getCell(cellRow, cellCol);
-        }
-    }
-
-    /**
-     * For getting the value at x-coordinate x, y-coordinate y.
-     *
-     * @param x the x-coordinate of the point.
-     * @param y the y-coordinate of the point.
-     * @param hoome If true then OutOfMemoryErrors are caught, swap operations
-     * are initiated, then the method is re-called. If false then
-     * OutOfMemoryErrors are caught and thrown.
-     * @return
-     */
-    public final int getCell(
-            double x,
-            double y,
-            boolean hoome) {
-        try {
-            int result = getCell(x, y);
-            ge.checkAndMaybeFreeMemory(hoome);
-            return result;
-        } catch (OutOfMemoryError e) {
-            if (hoome) {
-                ge.clearMemoryReserve();
-                Grids_2D_ID_int chunkID = new Grids_2D_ID_int(
-                        getChunkRow(y), getChunkCol(x));
-                freeSomeMemoryAndResetReserve(chunkID, e);
-                return getCell(x, y, hoome);
-            } else {
-                throw e;
-            }
-        }
-    }
-
-    /**
-     * For getting the value at x-coordinate x, y-coordinate y.
-     *
-     * @param x the x-coordinate of the point.
-     * @param y the y-coordinate of the point.
-     * @return
-     */
-    public final int getCell(
-            double x,
-            double y) {
-        long row = getRow(y);
-        long col = getCol(x);
-        boolean isInGrid = isInGrid(row, col);
-        if (isInGrid) {
-            return getCell(row, col);
-        }
-        return NoDataValue;
-    }
-
-    /**
-     * For returning the value of the cell with cellID.
-     *
-     * @param cellID the Grids_2D_ID_long of the cell.
-     * @param hoome If true then OutOfMemoryErrors are caught, swap operations
-     * are initiated, then the method is re-called. If false then
-     * OutOfMemoryErrors are caught and thrown.
-     * @return
-     */
-    public final int getCell(
-            Grids_2D_ID_long cellID,
-            boolean hoome) {
-        try {
-            int result = getCell(cellID.getRow(), cellID.getCol());
-            ge.checkAndMaybeFreeMemory(hoome);
-            return result;
-        } catch (OutOfMemoryError e) {
-            if (hoome) {
-                ge.clearMemoryReserve();
-                Grids_2D_ID_int chunkID = new Grids_2D_ID_int(
-                        getChunkRow(cellID.getRow()),
-                        getChunkCol(cellID.getCol()));
-                freeSomeMemoryAndResetReserve(chunkID, e);
-                return getCell(cellID, hoome);
-            } else {
-                throw e;
-            }
-        }
-    }
-
-    /**
-     * For setting the value at x-coordinate x, y-coordinate y.
-     *
-     * @param x the x-coordinate of the point.
-     * @param y the y-coordinate of the point.
-     * @param value .
-     * @param hoome If true then OutOfMemoryErrors are caught, swap operations
-     * are initiated, then the method is re-called. If false then
-     * OutOfMemoryErrors are caught and thrown.
-     */
-    public final void setCell(
-            double x,
-            double y,
-            int value,
-            boolean hoome) {
-        try {
-            setCell(x, y, value);
-            ge.checkAndMaybeFreeMemory(hoome);
-        } catch (OutOfMemoryError e) {
-            if (hoome) {
-                ge.clearMemoryReserve();
-                Grids_2D_ID_int chunkID;
-                chunkID = new Grids_2D_ID_int(getChunkRow(y), getChunkCol(x));
-                freeSomeMemoryAndResetReserve(chunkID, e);
-                setCell(x, y, value, hoome);
-            } else {
-                throw e;
-            }
-        }
-    }
-
-    /**
-     * For setting the value at x-coordinate x, y-coordinate y.
-     *
-     * @param x the x-coordinate of the point.
-     * @param y the y-coordinate of the point.
-     * @param value
-     */
-    public final void setCell(
-            double x,
-            double y,
-            int value) {
-        setCell(getRow(x), getCol(y), value);
-    }
-
-    /**
-     * For setting the value of the cell with cellID.
-     *
-     * @param cellID the Grids_2D_ID_long of the cell.
-     * @param value .
-     * @param hoome If true then OutOfMemoryErrors are caught, swap operations
-     * are initiated, then the method is re-called. If false then
-     * OutOfMemoryErrors are caught and thrown.
-     */
-    public final void setCell(
-            Grids_2D_ID_long cellID,
-            int value,
-            boolean hoome) {
-        try {
-            setCell(cellID.getRow(), cellID.getCol(), value);
-            ge.checkAndMaybeFreeMemory(hoome);
-        } catch (OutOfMemoryError e) {
-            if (hoome) {
-                ge.clearMemoryReserve();
-                Grids_2D_ID_int chunkID;
-                chunkID = new Grids_2D_ID_int(getChunkRow(cellID.getRow()),
-                        getChunkCol(cellID.getCol()));
-                freeSomeMemoryAndResetReserve(chunkID, e);
-                setCell(cellID, value, hoome);
-            } else {
-                throw e;
-            }
-        }
-    }
-
-    /**
-     * For setting the value of the cell with row, col.
-     *
-     * @param value
-     * @param row The cell row index.
-     * @param col The cell column index.
-     * @param hoome If true then OutOfMemoryErrors are caught, swap operations
-     * are initiated, then the method is re-called. If false then
-     * OutOfMemoryErrors are caught and thrown.
-     */
-    public final void setCell(long row, long col, int value, boolean hoome) {
-        try {
-            setCell(row, col, value);
-            Grids_2D_ID_int chunkID;
-            chunkID = new Grids_2D_ID_int(getChunkRow(row), getChunkCol(col));
-            ge.checkAndMaybeFreeMemory(this, chunkID, hoome);
-        } catch (OutOfMemoryError e) {
-            if (hoome) {
-                ge.clearMemoryReserve();
-                Grids_2D_ID_int chunkID;
-                chunkID = new Grids_2D_ID_int(getChunkRow(row), getChunkCol(col));
-                freeSomeMemoryAndResetReserve(chunkID, e);
-                setCell(row, col, value, hoome);
-            } else {
-                throw e;
-            }
-        }
-    }
-
-    /**
-     * For setting the value at row, col.
-     *
-     * @param row
-     * @param col
-     * @param value
-     */
-    public void setCell(long row, long col, int value) {
-        int chunkRow = getChunkRow(row);
-        int chunkCol = getChunkCol(col);
-        int cellRow = getCellRow(row);
-        int cellCol = getCellCol(col);
-        Grids_AbstractGridChunkInt chunk;
-        chunk = (Grids_AbstractGridChunkInt) getGridChunk(chunkRow, chunkCol);
-        setCell(chunk, cellRow, cellCol, value);
-    }
-
-    /**
-     * For setting the value of the cell at chunkRow, chunkCol, cellRow,
-     * cellCol.
-     *
-     * @param chunkRow
-     * @param chunkCol
-     * @param cellRow
-     * @param cellCol
-     * @param value
-     * @param hoome If true then OutOfMemoryErrors are caught, swap operations
-     * are initiated, then the method is re-called. If false then
-     * OutOfMemoryErrors are caught and thrown.
-     */
-    public void setCell(
-            int chunkRow,
-            int chunkCol,
-            int cellRow,
-            int cellCol,
-            int value,
-            boolean hoome) {
-        try {
-            setCell(chunkRow, chunkCol, cellRow, cellCol, value);
-            ge.checkAndMaybeFreeMemory(hoome);
-        } catch (OutOfMemoryError e) {
-            if (hoome) {
-                ge.clearMemoryReserve();
-                Grids_2D_ID_int chunkID;
-                chunkID = new Grids_2D_ID_int(chunkRow, chunkCol);
-                freeSomeMemoryAndResetReserve(chunkID, e);
-                setCell(chunkRow, chunkCol, cellRow, cellCol, value,
-                        hoome);
-            } else {
-                throw e;
-            }
-        }
-    }
-
-    /**
-     * For setting the value of the cell at chunkRow, chunkCol, cellRow,
-     * cellCol.
-     *
-     * @param chunkRow
-     * @param chunkCol
-     * @param cellRow
-     * @param cellCol
-     * @param newValue
-     */
-    public void setCell(
-            int chunkRow,
-            int chunkCol,
-            int cellRow,
-            int cellCol,
-            int newValue) {
-        Grids_AbstractGridChunkInt chunk;
-        chunk = (Grids_AbstractGridChunkInt) getGridChunk(chunkRow, chunkCol);
-        setCell(chunk, cellRow, cellCol, newValue);
-    }
-
-    /**
-     * For setting the value of the chunk at cellRow, cellCol.
-     *
-     * @param chunk
-     * @param cellCol
-     * @param cellRow
-     * @param value
-     * @param hoome If true then OutOfMemoryErrors are caught, swap operations
-     * are initiated, then the method is re-called. If false then
-     * OutOfMemoryErrors are caught and thrown.
-     */
-    public void setCell(
-            Grids_AbstractGridChunkInt chunk,
-            int cellRow,
-            int cellCol,
-            int value,
-            boolean hoome) {
-        try {
-            setCell(chunk, cellRow, cellCol, value);
-            ge.checkAndMaybeFreeMemory(hoome);
-        } catch (OutOfMemoryError e) {
-            if (hoome) {
-                ge.clearMemoryReserve();
-                freeSomeMemoryAndResetReserve(chunk.getChunkID(), e);
-                setCell(chunk, cellRow, cellCol, value, hoome);
-            } else {
-                throw e;
-            }
-        }
-    }
-
-    /**
-     * For setting the value of the chunk at cellRow, cellCol.
-     *
-     * @param chunk
-     * @param cellCol
-     * @param cellRow
-     * @param value
-     */
-    public void setCell(
-            Grids_AbstractGridChunkInt chunk,
-            int cellRow,
-            int cellCol,
-            int value) {
-        int v;
-        if (chunk instanceof Grids_GridChunkIntArray) {
-            v = ((Grids_GridChunkIntArray) chunk).setCell(cellRow, cellCol, value);
-        } else if (chunk instanceof Grids_GridChunkIntMap) {
-            v = ((Grids_GridChunkIntMap) chunk).setCell(cellRow, cellCol, value);
-        } else {
-            Grids_GridChunkInt c;
-            c = (Grids_GridChunkInt) chunk;
-            if (value != c.Value) {
-                // Convert chunk to another type
-                Grids_2D_ID_int chunkID;
-                chunkID = chunk.getChunkID();
-                chunk = convertToAnotherTypeOfChunk(chunk, chunkID);
-                v = chunk.setCell(cellRow, cellCol, value);
-            } else {
-                v = c.Value;
-            }
-        }
-        // Update Stats
-        if (value != v) {
-            if (Stats.isUpdated()) {
-                Grids_GridInt.this.updateStats(value, v);
-            }
-        }
-    }
-
-    /**
-     * Convert chunk to another type of chunk.
-     */
-    private Grids_AbstractGridChunkInt convertToAnotherTypeOfChunk(
-            Grids_AbstractGridChunkInt chunk,
-            Grids_2D_ID_int chunkID) {
-        Grids_AbstractGridChunkInt result;
-        Grids_AbstractGridChunkIntFactory f;
-        f = ge.getProcessor().DefaultGridChunkIntFactory;
-        result = f.create(chunk, chunkID);
-        ChunkIDChunkMap.put(chunkID, result);
-        return result;
-    }
-
-    /**
-     * Initialises the value at row, col.
-     *
-     * @param chunk
-     * @param chunkID
-     * @param row
-     * @param col
-     * @param value
-     */
-    protected void initCell(
-            Grids_AbstractGridChunkInt chunk,
-            Grids_2D_ID_int chunkID,
-            long row,
-            long col,
-            int value) {
-        if (chunk instanceof Grids_GridChunkInt) {
-            Grids_GridChunkInt gridChunk = (Grids_GridChunkInt) chunk;
-            if (value != gridChunk.Value) {
-                // Convert chunk to another type
-                chunk = convertToAnotherTypeOfChunk(chunk, chunkID);
-                chunk.initCell(getCellRow(row), getCellCol(col), value);
-            } else {
-                return;
-            }
-        }
-        chunk.initCell(getCellRow(row), getCellCol(col), value);
-        // Update Stats
-        if (value != NoDataValue) {
-            if (Stats.isUpdated()) {
-                Grids_GridInt.this.updateStats(value);
-            }
-        }
-    }
-
-    public void updateStats(int value) {
-        boolean h = ge.HOOME;
-        BigDecimal valueBD = new BigDecimal(value);
-        Stats.setN(Stats.getN(h) + 1);
-        Stats.setSum(Stats.getSum(h).add(valueBD));
-        int min = Stats.getMin(false, h).intValue();
-        if (value < min) {
-            Stats.setNMin(1);
-            Stats.setMin(value);
-        } else {
-            if (value == min) {
-                Stats.setNMin(Stats.getNMin() + 1);
-            }
-        }
-        int max = Stats.getMax(false, h).intValue();
-        if (value > max) {
-            Stats.setNMax(1);
-            Stats.setMax(value);
-        } else {
-            if (value == max) {
-                Stats.setNMax(Stats.getNMax() + 1);
-            }
-        }
-    }
-
-    /**
-     * Initialises the value at row, col and does nothing about Stats
-     *
-     * @param chunk
-     * @param row
-     * @param col
-     * @param value
-     */
-    protected void initCellFast(
-            Grids_AbstractGridChunkInt chunk,
-            long row,
-            long col,
-            int value) {
-//        int chunkRow = getChunkRow(row);
-//        int chunkCol = getChunkCol(col);
-//        Grids_2D_ID_int chunkID = new Grids_2D_ID_int(
-//                chunkRow,
-//                chunkCol);
-//        Grids_AbstractGridChunkInt chunk = getGridChunk(chunkID);
-        chunk.initCell(getCellRow(row), getCellCol(col), value);
-    }
-
-    /**
-     * @return int[] of all cell values for cells thats centroids are
-     * intersected by circle with centre at x-coordinate x, y-coordinate y, and
-     * radius distance.
-     * @param x the x-coordinate of the circle centre from which cell values are
-     * returned.
-     * @param y the y-coordinate of the circle centre from which cell values are
-     * returned.
-     * @param distance the radius of the circle for which intersected cell
-     * values are returned.
-     * @param hoome If true then OutOfMemoryErrors are caught, swap operations
-     * are initiated, then the method is re-called. If false then
-     * OutOfMemoryErrors are caught and thrown. TODO
-     */
-    public int[] getCells(
-            double x,
-            double y,
-            double distance,
-            boolean hoome) {
-        try {
-            int[] result = getCells(
-                    x,
-                    y,
-                    distance);
-            ge.checkAndMaybeFreeMemory(hoome);
-            return result;
-        } catch (OutOfMemoryError e) {
-            if (hoome) {
-                ge.clearMemoryReserve();
-                long row = getRow(y);
-                long col = getCol(x);
-                HashSet<Grids_2D_ID_int> chunkIDs = getChunkIDs(
-                        distance,
-                        x,
-                        y,
-                        row,
-                        col);
-                freeSomeMemoryAndResetReserve(chunkIDs, e);
-                return getCells(
-                        x,
-                        y,
-                        distance,
-                        hoome);
-            } else {
-                throw e;
-            }
-        }
-    }
-
-    /**
-     * @return int[] of all cell values for cells thats centroids are
-     * intersected by circle with centre at x-coordinate x, y-coordinate y, and
-     * radius distance.
-     * @param x the x-coordinate of the circle centre from which cell values are
-     * returned.
-     * @param y the y-coordinate of the circle centre from which cell values are
-     * returned.
-     * @param distance the radius of the circle for which intersected cell
-     * values are returned.
-     */
-    protected int[] getCells(
-            double x,
-            double y,
-            double distance) {
-        return getCells(x, y, getRow(y), getCol(x), distance);
-    }
-
-    /**
-     * @return int[] of all cell values for cells thats centroids are
-     * intersected by circle with centre at centroid of cell given by cell row
-     * index row, cell column index col, and radius distance.
-     * @param row the row index for the cell that'Stats centroid is the circle
-     * centre from which cell values are returned.
-     * @param col the column index for the cell that'Stats centroid is the
-     * circle centre from which cell values are returned.
-     * @param distance the radius of the circle for which intersected cell
-     * values are returned.
-     * @param hoome If true then OutOfMemoryErrors are caught, swap operations
-     * are initiated, then the method is re-called. If false then
-     * OutOfMemoryErrors are caught and thrown.
-     */
-    public int[] getCells(
-            long row,
-            long col,
-            double distance,
-            boolean hoome) {
-        try {
-            int[] result = getCells(
-                    row,
-                    col,
-                    distance);
-            ge.checkAndMaybeFreeMemory(hoome);
-            return result;
-        } catch (OutOfMemoryError e) {
-            if (hoome) {
-                ge.clearMemoryReserve();
-                double x = getCellXDouble(col);
-                double y = getCellYDouble(row);
-                HashSet chunkIDs = getChunkIDs(
-                        distance,
-                        x,
-                        y,
-                        row,
-                        col);
-                freeSomeMemoryAndResetReserve(chunkIDs, e);
-                return getCells(
-                        row,
-                        col,
-                        distance,
-                        hoome);
-            } else {
-                throw e;
-            }
-        }
-    }
-
-    /**
-     * @return int[] of all cell values for cells thats centroids are
-     * intersected by circle with centre at centroid of cell given by cell row
-     * index row, cell column index col, and radius distance.
-     * @param row the row index for the cell that'Stats centroid is the circle
-     * centre from which cell values are returned.
-     * @param col the column index for the cell that'Stats centroid is the
-     * circle centre from which cell values are returned.
-     * @param distance the radius of the circle for which intersected cell
-     * values are returned.
-     */
-    public int[] getCells(
-            long row,
-            long col,
-            double distance) {
-        return getCells(
-                getCellXDouble(col),
-                getCellYDouble(row),
-                row,
-                col,
-                distance);
-    }
-
-    /**
-     * @return int[] of all cell values for cells thats centroids are
-     * intersected by circle with centre at x-coordinate x, y-coordinate y, and
-     * radius distance.
-     * @param x The x-coordinate of the circle centre from which cell values are
-     * returned.
-     * @param y The y-coordinate of the circle centre from which cell values are
-     * returned.
-     * @param row The row index at y.
-     * @param col The column index at x.
-     * @param distance The radius of the circle for which intersected cell
-     * values are returned.
-     * @param hoome If true then OutOfMemoryErrors are caught, swap operations
-     * are initiated, then the method is re-called. If false then
-     * OutOfMemoryErrors are caught and thrown. TODO
-     */
-    public int[] getCells(
-            double x,
-            double y,
-            long row,
-            long col,
-            double distance,
-            boolean hoome) {
-        try {
-            int[] result = getCells(
-                    x,
-                    y,
-                    row,
-                    col,
-                    distance);
-            ge.checkAndMaybeFreeMemory(hoome);
-            return result;
-        } catch (OutOfMemoryError e) {
-            if (hoome) {
-                ge.clearMemoryReserve();
-                HashSet chunkIDs = getChunkIDs(
-                        distance,
-                        x,
-                        y,
-                        row,
-                        col);
-                freeSomeMemoryAndResetReserve(chunkIDs, e);
-                return getCells(
-                        x,
-                        y,
-                        row,
-                        col,
-                        distance,
-                        hoome);
-            } else {
-                throw e;
-            }
-        }
-    }
-
-    /**
-     * @return int[] of all cell values for cells thats centroids are
-     * intersected by circle with centre at x-coordinate x, y-coordinate y, and
-     * radius distance.
-     * @param x The x-coordinate of the circle centre from which cell values are
-     * returned.
-     * @param y The y-coordinate of the circle centre from which cell values are
-     * returned.
-     * @param row The row index at y.
-     * @param col The column index at x.
-     * @param distance The radius of the circle for which intersected cell
-     * values are returned.
-     */
-    public int[] getCells(
-            double x,
-            double y,
-            long row,
-            long col,
-            double distance) {
-        int[] cells;
-        int cellDistance = (int) Math.ceil(distance / getCellsizeDouble(true));
-        cells = new int[((2 * cellDistance) + 1) * ((2 * cellDistance) + 1)];
-        long p;
-        long q;
-        double thisX;
-        double thisY;
-        int count = 0;
-        for (p = row - cellDistance; p <= row + cellDistance; p++) {
-            thisY = getCellYDouble(row);
-            for (q = col - cellDistance; q <= col + cellDistance; q++) {
-                thisX = getCellXDouble(col);
-                if (Grids_Utilities.distance(x, y, thisX, thisY) <= distance) {
-                    cells[count] = getCell(
-                            p,
-                            q);
-                    count++;
-                }
-            }
-        }
-        // Trim cells
-        System.arraycopy(
-                cells,
-                0,
-                cells,
-                0,
-                count);
-        return cells;
-    }
-
-    /**
-     * @return the average of the nearest data values to point given by
-     * x-coordinate x, y-coordinate y as a double.
-     * @param x the x-coordinate of the point
-     * @param y the y-coordinate of the point
-     */
-    @Override
-    public double getNearestValueDouble(
-            double x,
-            double y) {
-        double result = getCell(x, y);
-        if (result == NoDataValue) {
-            result = getNearestValueDouble(
-                    x, y,
-                    getRow(y),
-                    getCol(x));
-        }
-        return result;
-    }
-
-    /**
-     * @param row The row index from which average of the nearest data values is
-     * returned.
-     * @param col The column index from which average of the nearest data values
-     * is returned.
-     * @return the average of the nearest data values to position given by row
-     * index rowIndex, column index colIndex
-     */
-    @Override
-    public double getNearestValueDouble(
-            long row,
-            long col) {
-        double result = getCell(
-                row,
-                col);
-        if (result == NoDataValue) {
-            result = getNearestValueDouble(
-                    getCellXDouble(col),
-                    getCellYDouble(row),
-                    row,
-                    col);
-        }
-        return result;
-    }
-
-    /**
-     * @return the average of the nearest data values to point given by
-     * x-coordinate x, y-coordinate y in position given by row index rowIndex,
-     * column index colIndex
-     * @param x the x-coordinate of the point
-     * @param y the y-coordinate of the point
-     * @param row the row index from which average of the nearest data values is
-     * returned
-     * @param col the column index from which average of the nearest data values
-     * is returned
-     */
-    @Override
-    public double getNearestValueDouble(
-            double x,
-            double y,
-            long row,
-            long col) {
-        Grids_2D_ID_long nearestCellID = getNearestCellID(
-                x,
-                y,
-                row,
-                col);
-        double nearestValue = getCell(
-                row,
-                col);
-        if (nearestValue == NoDataValue) {
-            // Find a value Seeking outwards from nearestCellID
-            // Initialise visitedSet1
-            HashSet visitedSet = new HashSet();
-            HashSet visitedSet1 = new HashSet();
-            visitedSet.add(nearestCellID);
-            visitedSet1.add(nearestCellID);
-            // Initialise toVisitSet1
-            HashSet toVisitSet1 = new HashSet();
-            long p;
-            long q;
-            Grids_2D_ID_long cellID0;
-            boolean isInGrid;
-            for (p = -1; p < 2; p++) {
-                for (q = -1; q < 2; q++) {
-                    if (!(p == 0 && q == 0)) {
-                        isInGrid = isInGrid(
-                                row + p,
-                                col + q);
-                        if (isInGrid) {
-                            cellID0 = new Grids_2D_ID_long(
-                                    row + p,
-                                    col + q);
-                            toVisitSet1.add(cellID0);
-                        }
-                    }
-                }
-            }
-            // Seek
-            boolean foundValue = false;
-            double value;
-            HashSet values = new HashSet();
-            HashSet visitedSet2;
-            HashSet toVisitSet2;
-            Iterator iterator;
-            Grids_2D_ID_long cellID1;
-            while (!foundValue) {
-                visitedSet2 = new HashSet();
-                toVisitSet2 = new HashSet();
-                iterator = toVisitSet1.iterator();
-                while (iterator.hasNext()) {
-                    cellID0 = (Grids_2D_ID_long) iterator.next();
-                    visitedSet2.add(cellID0);
-                    value = getCell(cellID0, ge.HOOMET);
-                    if (value != NoDataValue) {
-                        foundValue = true;
-                        values.add(cellID0);
-                    } else {
-                        // Add neighbours to toVisitSet2
-                        for (p = -1; p < 2; p++) {
-                            for (q = -1; q < 2; q++) {
-                                if (!(p == 0 && q == 0)) {
-                                    isInGrid = isInGrid(
-                                            cellID0.getRow() + p,
-                                            cellID0.getCol() + q);
-                                    if (isInGrid) {
-                                        cellID1 = new Grids_2D_ID_long(
-                                                cellID0.getRow() + p,
-                                                cellID0.getCol() + q);
-                                        toVisitSet2.add(cellID1);
-                                    }
-                                }
-                            }
-                        }
-                    }
-                }
-                toVisitSet2.removeAll(visitedSet1);
-                toVisitSet2.removeAll(visitedSet2);
-                visitedSet.addAll(visitedSet2);
-                visitedSet1 = visitedSet2;
-                toVisitSet1 = toVisitSet2;
-            }
-            double distance;
-            double minDistance = Integer.MAX_VALUE;
-            // Go through values and find the closest
-            HashSet closest = new HashSet();
-            iterator = values.iterator();
-            while (iterator.hasNext()) {
-                cellID0 = (Grids_2D_ID_long) iterator.next();
-                distance = Grids_Utilities.distance(
-                        x,
-                        y,
-                        getCellXDouble(cellID0),
-                        getCellYDouble(cellID0));
-                if (distance < minDistance) {
-                    closest.clear();
-                    closest.add(cellID0);
-                } else {
-                    if (distance == minDistance) {
-                        closest.add(cellID0);
-                    }
-                }
-                minDistance = Math.min(
-                        minDistance,
-                        distance);
-            }
-            // Get cellIDs that are within distance of discovered value
-            Grids_2D_ID_long[] cellIDs = getCellIDs(
-                    x,
-                    y,
-                    minDistance);
-            for (Grids_2D_ID_long cellID : cellIDs) {
-                if (!visitedSet.contains(cellID)) {
-                    if (getCell(cellID, ge.HOOMET) != NoDataValue) {
-                        distance = Grids_Utilities.distance(x, y, getCellXDouble(cellID), getCellYDouble(cellID));
-                        if (distance < minDistance) {
-                            closest.clear();
-                            closest.add(cellID);
-                        } else {
-                            if (distance == minDistance) {
-                                closest.add(cellID);
-                            }
-                        }
-                        minDistance = Math.min(
-                                minDistance,
-                                distance);
-                    }
-                }
-            }
-            // Go through the closest and calculate the average.
-            value = 0;
-            iterator = closest.iterator();
-            while (iterator.hasNext()) {
-                cellID0 = (Grids_2D_ID_long) iterator.next();
-                value += getCell(cellID0, ge.HOOMET);
-            }
-            nearestValue = value / (double) closest.size();
-        }
-        return nearestValue;
-    }
-
-    /**
-     * @return a Grids_2D_ID_long[] The CellIDs of the nearest cells with data
-     * values to point given by x-coordinate x, y-coordinate y.
-     * @param x The x-coordinate of the point.
-     * @param y The y-coordinate of the point.
-     */
-    @Override
-    public Grids_2D_ID_long[] getNearestValuesCellIDs(double x, double y) {
-        double value = getCell(x, y);
-        if (value == NoDataValue) {
-            return getNearestValuesCellIDs(x, y, getRow(y), getCol(x));
-        }
-        Grids_2D_ID_long[] cellIDs = new Grids_2D_ID_long[1];
-        cellIDs[0] = getCellID(x, y);
-        return cellIDs;
-    }
-
-    /**
-     * @return a Grids_2D_ID_long[] - The CellIDs of the nearest cells with data
-     * values to position given by row index rowIndex, column index colIndex.
-     * @param row The row index from which the cell IDs of the nearest cells
-     * with data values are returned.
-     * @param col
-     */
-    @Override
-    public Grids_2D_ID_long[] getNearestValuesCellIDs(
-            long row,
-            long col) {
-        double value = getCell(
-                row,
-                col);
-        if (value == NoDataValue) {
-            return getNearestValuesCellIDs(
-                    getCellXDouble(col),
-                    getCellYDouble(row),
-                    row,
-                    col);
-        }
-        Grids_2D_ID_long[] cellIDs = new Grids_2D_ID_long[1];
-        cellIDs[0] = getCellID(
-                row,
-                col);
-        return cellIDs;
-    }
-
-    /**
-     * @return a Grids_2D_ID_long[] - The CellIDs of the nearest cells with data
-     * values nearest to point with position given by: x-coordinate x,
-     * y-coordinate y; and, cell row index _CellRowIndex, cell column index
-     * _CellColIndex.
-     * @param x the x-coordinate of the point
-     * @param y the y-coordinate of the point
-     * @param row The row index from which the cell IDs of the nearest cells
-     * with data values are returned.
-     * @param col The column index from which the cell IDs of the nearest cells
-     * with data values are returned.
-     */
-    @Override
-    public Grids_2D_ID_long[] getNearestValuesCellIDs(
-            double x,
-            double y,
-            long row,
-            long col) {
-        Grids_2D_ID_long[] nearestCellIDs = new Grids_2D_ID_long[1];
-        nearestCellIDs[0] = getNearestCellID(
-                x,
-                y,
-                row,
-                col);
-        double nearestCellValue = getCell(
-                row,
-                col);
-        if (nearestCellValue == NoDataValue) {
-            // Find a value Seeking outwards from nearestCellID
-            // Initialise visitedSet1
-            HashSet visitedSet = new HashSet();
-            HashSet visitedSet1 = new HashSet();
-            visitedSet.add(nearestCellIDs[0]);
-            visitedSet1.add(nearestCellIDs[0]);
-            // Initialise toVisitSet1
-            HashSet toVisitSet1 = new HashSet();
-            long p;
-            long q;
-            boolean isInGrid;
-            Grids_2D_ID_long cellID;
-            for (p = -1; p < 2; p++) {
-                for (q = -1; q < 2; q++) {
-                    if (!(p == 0 && q == 0)) {
-                        isInGrid = isInGrid(
-                                row + p,
-                                col + q);
-                        if (isInGrid) {
-                            cellID = getCellID(
-                                    row + p,
-                                    col + q);
-                            toVisitSet1.add(cellID);
-                        }
-                    }
-                }
-            }
-            // Seek
-            boolean foundValue = false;
-            double value;
-            HashSet values = new HashSet();
-            HashSet visitedSet2;
-            HashSet toVisitSet2;
-            Iterator iterator;
-            while (!foundValue) {
-                visitedSet2 = new HashSet();
-                toVisitSet2 = new HashSet();
-                iterator = toVisitSet1.iterator();
-                while (iterator.hasNext()) {
-                    cellID = (Grids_2D_ID_long) iterator.next();
-                    visitedSet2.add(cellID);
-                    value = getCell(cellID,
-                            ge.HOOMET);
-                    if (value != NoDataValue) {
-                        foundValue = true;
-                        values.add(cellID);
-                    } else {
-                        // Add neighbours to toVisitSet2
-                        for (p = -1; p < 2; p++) {
-                            for (q = -1; q < 2; q++) {
-                                if (!(p == 0 && q == 0)) {
-                                    isInGrid = isInGrid(
-                                            cellID.getRow() + p,
-                                            cellID.getCol() + q);
-                                    if (isInGrid) {
-                                        cellID = getCellID(
-                                                cellID.getRow() + p,
-                                                cellID.getCol() + q);
-                                        toVisitSet2.add(cellID);
-                                    }
-                                }
-                            }
-                        }
-                    }
-                }
-                toVisitSet2.removeAll(visitedSet1);
-                toVisitSet2.removeAll(visitedSet2);
-                visitedSet.addAll(visitedSet2);
-                visitedSet1 = visitedSet2;
-                toVisitSet1 = toVisitSet2;
-            }
-            double distance;
-            double minDistance = Double.MAX_VALUE;
-            // Go through values and find the closest
-            HashSet closest = new HashSet();
-            iterator = values.iterator();
-            while (iterator.hasNext()) {
-                cellID = (Grids_2D_ID_long) iterator.next();
-                distance = Grids_Utilities.distance(
-                        x,
-                        y,
-                        getCellXDouble(cellID),
-                        getCellYDouble(cellID));
-                if (distance < minDistance) {
-                    closest.clear();
-                    closest.add(cellID);
-                } else {
-                    if (distance == minDistance) {
-                        closest.add(cellID);
-                    }
-                }
-                minDistance = Math.min(
-                        minDistance,
-                        distance);
-            }
-            // Get cellIDs that are within distance of discovered value
-            Grids_2D_ID_long[] cellIDs = getCellIDs(
-                    x,
-                    y,
-                    minDistance);
-            for (Grids_2D_ID_long cellID1 : cellIDs) {
-                if (!visitedSet.contains(cellID1)) {
-                    if (getCell(cellID1, ge.HOOMET) != NoDataValue) {
-                        distance = Grids_Utilities.distance(x, y, getCellXDouble(cellID1), getCellYDouble(cellID1));
-                        if (distance < minDistance) {
-                            closest.clear();
-                            closest.add(cellID1);
-                        } else {
-                            if (distance == minDistance) {
-                                closest.add(cellID1);
-                            }
-                        }
-                        minDistance = Math.min(
-                                minDistance,
-                                distance);
-                    }
-                }
-            }
-            // Go through the closest and put into an array
-            nearestCellIDs = new Grids_2D_ID_long[closest.size()];
-            iterator = closest.iterator();
-            int counter = 0;
-            while (iterator.hasNext()) {
-                nearestCellIDs[counter] = (Grids_2D_ID_long) iterator.next();
-                counter++;
-            }
-        }
-        return nearestCellIDs;
-    }
-
-    /**
-     * @return the distance to the nearest data value from point given by
-     * x-coordinate x, y-coordinate y as a double.
-     * @param x The x-coordinate of the point.
-     * @param y The y-coordinate of the point.
-     */
-    @Override
-    public double getNearestValueDoubleDistance(double x, double y) {
-        double result = getCell(x, y);
-        if (result == NoDataValue) {
-            result = getNearestValueDoubleDistance(
-                    x, y,
-                    getRow(y),
-                    getCol(x));
-        }
-        return result;
-    }
-
-    /**
-     * @return the distance to the nearest data value from position given by row
-     * index rowIndex, column index colIndex as a double.
-     * @param row The cell row index of the cell from which the distance nearest
-     * to the nearest cell value is returned.
-     * @param col The cell column index of the cell from which the distance
-     * nearest to the nearest cell value is returned.
-     */
-    public double getNearestValueDoubleDistance(
-            long row,
-            long col) {
-        double result = getCell(
-                row,
-                col);
-        if (result == NoDataValue) {
-            result = getNearestValueDoubleDistance(getCellXDouble(col),
-                    getCellYDouble(row),
-                    row,
-                    col);
-        }
-        return result;
-    }
-
-    /**
-     * @return the distance to the nearest data value from: point given by
-     * x-coordinate x, y-coordinate y in position given by row index rowIndex,
-     * column index colIndex as a double.
-     * @param x The x-coordinate of the point.
-     * @param y The y-coordinate of the point.
-     * @param row The cell row index of the cell from which the distance nearest
-     * to the nearest cell value is returned.
-     * @param col The cell column index of the cell from which the distance
-     * nearest to the nearest cell value is returned.
-     */
-    @Override
-    public double getNearestValueDoubleDistance(
-            double x,
-            double y,
-            long row,
-            long col) {
-        double result = getCell(
-                row,
-                col);
-        if (result == NoDataValue) {
-            // Initialisation
-            long long0;
-            long long1;
-            long longMinus1 = -1;
-            long longTwo = 2;
-            long longZero = 0;
-            boolean boolean0;
-            boolean boolean1;
-            boolean boolean2;
-            double double0;
-            double double1;
-            Grids_2D_ID_long nearestCellID = getNearestCellID(
-                    x,
-                    y,
-                    row,
-                    col);
-            HashSet visitedSet = new HashSet();
-            HashSet visitedSet1 = new HashSet();
-            visitedSet.add(nearestCellID);
-            visitedSet1.add(nearestCellID);
-            HashSet toVisitSet1 = new HashSet();
-            long p;
-            long q;
-            boolean isInGrid;
-            Grids_2D_ID_long cellID;
-            boolean foundValue = false;
-            double value;
-            HashSet values = new HashSet();
-            HashSet visitedSet2;
-            HashSet toVisitSet2;
-            Iterator iterator;
-            double distance;
-            double minDistance = Double.MAX_VALUE;
-            HashSet closest = new HashSet();
-            // Find a value Seeking outwards from nearestCellID
-            // Initialise toVisitSet1
-            for (p = longMinus1; p < longTwo; p++) {
-                for (q = longMinus1; q < longTwo; q++) {
-                    boolean0 = (p == longZero);
-                    boolean1 = (q == longZero);
-                    boolean2 = !(boolean0 && boolean1);
-                    if (boolean2) {
-                        long0 = row + p;
-                        long1 = col + q;
-                        isInGrid = isInGrid(long0,
-                                long1,
-                                ge.HOOMET);
-                        if (isInGrid) {
-                            cellID = getCellID(long0,
-                                    long1,
-                                    ge.HOOMET);
-                            toVisitSet1.add(cellID);
-                        }
-                    }
-                }
-            }
-            // Seek
-            while (!foundValue) {
-                visitedSet2 = new HashSet();
-                toVisitSet2 = new HashSet();
-                iterator = toVisitSet1.iterator();
-                while (iterator.hasNext()) {
-                    cellID = (Grids_2D_ID_long) iterator.next();
-                    visitedSet2.add(cellID);
-                    value = getCell(cellID,
-                            ge.HOOMET);
-                    if (value != NoDataValue) {
-                        foundValue = true;
-                        values.add(cellID);
-                    } else {
-                        // Add neighbours to toVisitSet2
-                        for (p = longMinus1; p < longTwo; p++) {
-                            for (q = longMinus1; q < longTwo; q++) {
-                                boolean0 = (p == longZero);
-                                boolean1 = (q == longZero);
-                                boolean2 = !(boolean0 && boolean1);
-                                if (boolean2) {
-                                    long0 = cellID.getRow() + p;
-                                    long1 = cellID.getCol() + q;
-                                    isInGrid = isInGrid(long0,
-                                            long1,
-                                            ge.HOOMET);
-                                    if (isInGrid) {
-                                        cellID = getCellID(long0,
-                                                long1,
-                                                ge.HOOMET);
-                                        toVisitSet2.add(cellID);
-                                    }
-                                }
-                            }
-                        }
-                    }
-                }
-                toVisitSet2.removeAll(visitedSet1);
-                toVisitSet2.removeAll(visitedSet2);
-                visitedSet.addAll(visitedSet2);
-                visitedSet1 = visitedSet2;
-                toVisitSet1 = toVisitSet2;
-            }
-            // Go through values and find the closest
-            iterator = values.iterator();
-            while (iterator.hasNext()) {
-                cellID = (Grids_2D_ID_long) iterator.next();
-                double0 = getCellXDouble(cellID,
-                        ge.HOOMET);
-                double1 = getCellYDouble(cellID,
-                        ge.HOOMET);
-                distance = Grids_Utilities.distance(
-                        x,
-                        y,
-                        double0,
-                        double1);
-                if (distance < minDistance) {
-                    closest.clear();
-                    closest.add(cellID);
-                } else {
-                    if (distance == minDistance) {
-                        closest.add(cellID);
-                    }
-                }
-                minDistance = Math.min(
-                        minDistance,
-                        distance);
-            }
-            // Get cellIDs that are within distance of discovered value
-            Grids_2D_ID_long[] cellIDs = getCellIDs(
-                    x,
-                    y,
-                    minDistance);
-            for (Grids_2D_ID_long cellID1 : cellIDs) {
-                if (!visitedSet.contains(cellID1)) {
-                    if (getCell(cellID1, ge.HOOMET) != NoDataValue) {
-                        distance = Grids_Utilities.distance(x, y, getCellXDouble(cellID1), getCellYDouble(cellID1));
-                        minDistance = Math.min(
-                                minDistance,
-                                distance);
-                    }
-                }
-            }
-            result = minDistance;
-        } else {
-            result = 0.0d;
-        }
-        return result;
-    }
-
-    /**
-     * @param x the x-coordinate of the point
-     * @param y the y-coordinate of the point
-     * @param valueToAdd the value to be added to the cell containing the point
-     * @param hoome If true then OutOfMemoryErrors are caught, swap operations
-     * are initiated, then the method is re-called. If false then
-     * OutOfMemoryErrors are caught and thrown.
-     */
-    public void addToCell(
-            double x,
-            double y,
-            int valueToAdd,
-            boolean hoome) {
-        try {
-            addToCell(x, y, valueToAdd);
-            ge.checkAndMaybeFreeMemory(hoome);
-        } catch (OutOfMemoryError e) {
-            if (hoome) {
-                ge.clearMemoryReserve();
-                Grids_2D_ID_int chunkID = new Grids_2D_ID_int(
-                        getChunkRow(y), getChunkCol(x));
-                freeSomeMemoryAndResetReserve(chunkID, e);
-                addToCell(x, y, valueToAdd, hoome);
-            } else {
-                throw e;
-            }
-        }
-    }
-
-    /**
-     * @param x the x-coordinate of the point
-     * @param y the y-coordinate of the point
-     * @param valueToAdd the value to be added to the cell containing the point
-     */
-    public void addToCell(
-            double x,
-            double y,
-            int valueToAdd) {
-        addToCell(getRow(y), getCol(x), valueToAdd);
-    }
-
-    /**
-     * @param cellID the Grids_2D_ID_long of the cell.
-     * @param valueToAdd the value to be added to the cell containing the point
-     * @param hoome If true then OutOfMemoryErrors are caught, swap operations
-     * are initiated, then the method is re-called. If false then
-     * OutOfMemoryErrors are caught and thrown.
-     */
-    public void addToCell(
-            Grids_2D_ID_long cellID,
-            int valueToAdd,
-            boolean hoome) {
-        try {
-            addToCell(cellID, valueToAdd);
-            ge.checkAndMaybeFreeMemory(hoome);
-        } catch (OutOfMemoryError e) {
-            if (hoome) {
-                ge.clearMemoryReserve();
-                Grids_2D_ID_int chunkID;
-                chunkID = new Grids_2D_ID_int(getChunkRow(cellID.getRow()),
-                        getChunkCol(cellID.getCol()));
-                freeSomeMemoryAndResetReserve(chunkID, e);
-                addToCell(cellID, valueToAdd, hoome);
-            } else {
-                throw e;
-            }
-        }
-    }
-
-    /**
-     * @param cellID the Grids_2D_ID_long of the cell.
-     * @param valueToAdd the value to be added to the cell containing the point
-     */
-    public void addToCell(
-            Grids_2D_ID_long cellID,
-            int valueToAdd) {
-        addToCell(cellID.getRow(), cellID.getCol(), valueToAdd);
-    }
-
-    /**
-     * @param row the row index of the cell.
-     * @param col the column index of the cell.
-     * @param valueToAdd the value to be added to the cell.
-     * @param hoome If true then OutOfMemoryErrors are caught, swap operations
-     * are initiated, then the method is re-called. If false then
-     * OutOfMemoryErrors are caught and thrown. NB1. If cell is not contained in
-     * this then then returns NoDataValue. NB2. Adding to NoDataValue is done as
-     * if adding to a cell with value of 0. TODO: Check Arithmetic
-     */
-    public void addToCell(
-            long row,
-            long col,
-            int valueToAdd,
-            boolean hoome) {
-        try {
-            addToCell(row, col, valueToAdd);
-            ge.checkAndMaybeFreeMemory(hoome);
-        } catch (OutOfMemoryError e) {
-            if (hoome) {
-                ge.clearMemoryReserve();
-                Grids_2D_ID_int chunkID = new Grids_2D_ID_int(
-                        getChunkRow(row), getChunkCol(col));
-                freeSomeMemoryAndResetReserve(chunkID, e);
-                addToCell(row, col, valueToAdd, hoome);
-            } else {
-                throw e;
-            }
-        }
-    }
-
-    /**
-     * @param row the row index of the cell.
-     * @param col the column index of the cell.
-     * @param valueToAdd the value to be added to the cell. NB1. If cell is not
-     * contained in this then then returns NoDataValue. NB2. Adding to
-     * NoDataValue is done as if adding to a cell with value of 0. TODO: Check
-     * Arithmetic
-     */
-    public void addToCell(
-            long row,
-            long col,
-            int valueToAdd) {
-        int currentValue = getCell(row, col);
-        if (currentValue != NoDataValue) {
-            if (valueToAdd != NoDataValue) {
-                setCell(row, col, currentValue + valueToAdd);
-            }
-        } else {
-            if (valueToAdd != NoDataValue) {
-                setCell(row, col, valueToAdd);
-            }
-        }
-    }
-
-    /**
-     *
-     * @param value
-     * @param hoome
-     */
-    public void initCells(
-            int value,
-            boolean hoome) {
-        try {
-            initCells(value);
-            ge.checkAndMaybeFreeMemory(hoome);
-        } catch (OutOfMemoryError e) {
-            if (hoome) {
-                ge.clearMemoryReserve();
-                if (!ge.swapChunk(ge.HOOMEF)) {
-                    throw e;
-                }
-                ge.initMemoryReserve(hoome);
-                initCells(
-                        value,
-                        hoome);
-            } else {
-                throw e;
-            }
-        }
-    }
-
-    /**
-     *
-     * @param value
-     */
-    protected void initCells(int value) {
-        Iterator<Grids_2D_ID_int> ite = ChunkIDChunkMap.keySet().iterator();
-        int nChunks = ChunkIDChunkMap.size();
-        Grids_AbstractGridChunkInt chunk;
-        int chunkNRows;
-        int chunkNCols;
-        int row;
-        int col;
-        Grids_2D_ID_int chunkID;
-        int counter = 0;
-        boolean hoome = true;
-        while (ite.hasNext()) {
-            ge.checkAndMaybeFreeMemory(hoome);
-            System.out.println("Initialising Chunk " + counter + " out of " + nChunks);
-            counter++;
-            chunkID = ite.next();
-            chunk = (Grids_AbstractGridChunkInt) ChunkIDChunkMap.get(chunkID);
-            chunkNRows = getChunkNRows(chunkID, hoome);
-            chunkNCols = getChunkNCols(chunkID, hoome);
-            for (row = 0; row <= chunkNRows; row++) {
-                for (col = 0; col <= chunkNCols; col++) {
-                    chunk.initCell(chunkNRows, chunkNCols, value);
-                }
-            }
-        }
-    }
-
-    /**
-     * @return A Grids_GridIntIterator for iterating over the cell values in
-     * this.
-     */
-    @Override
-    public Grids_GridIntIterator iterator() {
-        return new Grids_GridIntIterator(this);
-    }
-
-    @Override
-    public Grids_GridIntStats getStats() {
-        return Stats;
-    }
-
-    public void initStats(Grids_GridIntStats stats) {
-        Stats = stats;
-    }
-
-    @Override
-    public double getCellDouble(Grids_AbstractGridChunk chunk, int chunkRow,
-            int chunkCol, int cellRow, int cellCol) {
-        Grids_AbstractGridChunkInt c;
-        c = (Grids_AbstractGridChunkInt) chunk;
-        Grids_GridInt g;
-        g = (Grids_GridInt) c.getGrid();
-        if (chunk.getClass() == Grids_GridChunkIntArray.class) {
-            Grids_GridChunkIntArray gridChunkArray;
-            gridChunkArray = (Grids_GridChunkIntArray) c;
-            return gridChunkArray.getCell(cellRow, cellCol);
-        }
-        if (chunk.getClass() == Grids_GridChunkIntMap.class) {
-            Grids_GridChunkIntMap gridChunkMap;
-            gridChunkMap = (Grids_GridChunkIntMap) c;
-            return gridChunkMap.getCell(cellRow, cellCol);
-        }
-        double noDataValue = g.NoDataValue;
-        return noDataValue;
-    }
-
-}
+/**
+ * Version 1.0 is to handle single variable 2DSquareCelled raster data.
+ * Copyright (C) 2005 Andy Turner, CCG, University of Leeds, UK.
+ *
+ * This library is free software; you can redistribute it and/or modify it under
+ * the terms of the GNU Lesser General Public License as published by the Free
+ * Software Foundation; either version 2.1 of the License, or (at your option)
+ * any later version.
+ *
+ * This library is distributed in the hope that it will be useful, but WITHOUT
+ * ANY WARRANTY; without even the implied warranty of MERCHANTABILITY or FITNESS
+ * FOR A PARTICULAR PURPOSE. See the GNU Lesser General Public License for more
+ * details.
+ *
+ * You should have received a copy of the GNU Lesser General Public License
+ * along with this library; if not, write to the Free Software Foundation, Inc.,
+ * 59 Temple Place, Suite 330, Boston, MA 02111-1307 USA.
+ */
+package uk.ac.leeds.ccg.andyt.grids.core.grid;
+
+import java.io.File;
+import java.io.IOException;
+import java.io.ObjectInputStream;
+import java.io.Serializable;
+import java.math.BigDecimal;
+import java.util.HashSet;
+import java.util.Iterator;
+import java.util.TreeMap;
+import uk.ac.leeds.ccg.andyt.generic.io.Generic_StaticIO;
+import uk.ac.leeds.ccg.andyt.grids.core.Grids_2D_ID_int;
+import uk.ac.leeds.ccg.andyt.grids.core.Grids_2D_ID_long;
+import uk.ac.leeds.ccg.andyt.grids.core.Grids_Dimensions;
+import uk.ac.leeds.ccg.andyt.grids.core.grid.chunk.Grids_AbstractGridChunkInt;
+import uk.ac.leeds.ccg.andyt.grids.core.grid.chunk.Grids_AbstractGridChunkIntFactory;
+import uk.ac.leeds.ccg.andyt.grids.core.grid.chunk.Grids_AbstractGridChunk;
+import uk.ac.leeds.ccg.andyt.grids.core.Grids_Environment;
+import uk.ac.leeds.ccg.andyt.grids.core.grid.chunk.Grids_AbstractGridChunkDouble;
+import uk.ac.leeds.ccg.andyt.grids.core.grid.chunk.Grids_GridChunkInt;
+import uk.ac.leeds.ccg.andyt.grids.core.grid.chunk.Grids_GridChunkIntArray;
+import uk.ac.leeds.ccg.andyt.grids.core.grid.chunk.Grids_GridChunkIntMap;
+import uk.ac.leeds.ccg.andyt.grids.core.grid.stats.Grids_GridDoubleStatsNotUpdated;
+import uk.ac.leeds.ccg.andyt.grids.core.grid.stats.Grids_GridIntStats;
+import uk.ac.leeds.ccg.andyt.grids.core.grid.stats.Grids_GridIntStatsNotUpdated;
+import uk.ac.leeds.ccg.andyt.grids.io.Grids_ESRIAsciiGridImporter;
+import uk.ac.leeds.ccg.andyt.grids.io.Grids_ESRIAsciiGridImporter.Grids_ESRIAsciiGridHeader;
+import uk.ac.leeds.ccg.andyt.grids.process.Grids_Processor;
+import uk.ac.leeds.ccg.andyt.grids.utilities.Grids_Utilities;
+
+/**
+ * A class for representing grids of int values.
+ *
+ * @see Grids_AbstractGridNumber
+ */
+public class Grids_GridInt
+        extends Grids_AbstractGridNumber
+        implements Serializable {
+
+    /**
+     * For storing the NODATA value of the grid, which by default is
+     * Integer.MIN_VALUE. Care should be taken so that NoDataValue is not a data
+     * value.
+     */
+    protected int NoDataValue = Integer.MIN_VALUE;
+
+    /**
+     * A reference to the grid Stats.
+     */
+    protected Grids_GridIntStats Stats;
+
+    protected Grids_GridInt() {
+    }
+
+    /**
+     * Creates a new Grids_GridInt. Warning!! Concurrent modification may occur
+     * if directory is in use.
+     *
+     * @param directory The directory to be used for swapping.
+     * @param gridFile The directory containing the file named "thisFile" that
+     * the ois was constructed from.
+     * @param ois The ObjectInputStream used in first attempt to construct this.
+     * @param ge
+     * @param hoome If true then OutOfMemoryErrors are caught, swap operations
+     * are initiated, then the method is re-called. If false then
+     * OutOfMemoryErrors are caught and thrown.
+     */
+    protected Grids_GridInt(
+            File directory,
+            File gridFile,
+            ObjectInputStream ois,
+            Grids_Environment ge,
+            boolean hoome) {
+        super(ge, directory);
+        init(gridFile, ois, hoome);
+    }
+
+    /**
+     * Creates a new Grids_GridInt with each cell value equal to NoDataValue and
+     * all chunks of the same type.
+     *
+     * @param stats The Grids_GridIntStats to accompany this.
+     * @param directory The File _Directory to be used for swapping.
+     * @param chunkFactory The Grids_AbstractGridChunkIntFactory preferred for
+     * creating chunks.
+     * @param chunkNRows The number of rows of cells in any chunk.
+     * @param chunkNCols The number of columns of cells in any chunk.
+     * @param nRows The number of rows of cells.
+     * @param nCols The number of columns of cells.
+     * @param dimensions The cellsize, xmin, ymin, xmax and ymax.
+     * @param noDataValue The NoDataValue.
+     * @param ge
+     * @param hoome If true then OutOfMemoryErrors are caught, swap operations
+     * are initiated, then the method is re-called. If false then
+     * OutOfMemoryErrors are caught and thrown.
+     */
+    protected Grids_GridInt(
+            Grids_GridIntStats stats,
+            File directory,
+            Grids_AbstractGridChunkIntFactory chunkFactory,
+            int chunkNRows,
+            int chunkNCols,
+            long nRows,
+            long nCols,
+            Grids_Dimensions dimensions,
+            int noDataValue,
+            Grids_Environment ge,
+            boolean hoome) {
+        super(ge, directory);
+        init(stats, directory, chunkFactory, chunkNRows, chunkNCols, nRows,
+                nCols, dimensions, noDataValue, hoome);
+    }
+
+    /**
+     * Creates a new Grids_GridInt based on values in grid.
+     *
+     * @param stats The Grids_GridIntStats to accompany this.
+     * @param directory The File _Directory to be used for swapping.
+     * @param grid The Grids_AbstractGridNumber from which this is to be
+     * constructed.
+     * @param chunkFactory The Grids_AbstractGridChunkIntFactory preferred to
+     * construct chunks of this.
+     * @param chunkNRows The number of rows of cells in any chunk.
+     * @param chunkNCols The number of columns of cells in any chunk.
+     * @param startRow The Grid2DSquareCell row index which is the bottom most
+     * row of this.
+     * @param startCol The Grid2DSquareCell column index which is the left most
+     * column of this.
+     * @param endRow The Grid2DSquareCell row index which is the top most row of
+     * this.
+     * @param endCol The Grid2DSquareCell column index which is the right most
+     * column of this.
+     * @param noDataValue The NoDataValue for this.
+     * @param hoome If true then OutOfMemoryErrors are caught, swap operations
+     * are initiated, then the method is re-called. If false then
+     * OutOfMemoryErrors are caught and thrown.
+     */
+    protected Grids_GridInt(
+            Grids_GridIntStats stats,
+            File directory,
+            Grids_AbstractGridNumber grid,
+            Grids_AbstractGridChunkIntFactory chunkFactory,
+            int chunkNRows,
+            int chunkNCols,
+            long startRow,
+            long startCol,
+            long endRow,
+            long endCol,
+            int noDataValue,
+            boolean hoome) {
+        super(grid.ge, directory);
+        init(stats, grid, chunkFactory, chunkNRows, chunkNCols, startRow,
+                startCol, endRow, endCol, noDataValue, hoome);
+    }
+
+    /**
+     * Creates a new Grids_GridInt with values obtained from gridFile. Currently
+     * gridFile must be a directory of a Grids_GridDouble or Grids_GridInt or a
+     * ESRI Asciigrid format file with a filename ending ".asc" or ".txt".
+     *
+     * @param stats The Grids_GridIntStats to accompany this.
+     * @param directory The directory to be used for swapping.
+     * @param gridFile Either a directory, or a formatted File with a specific
+     * extension containing the data and information about the Grids_GridInt to
+     * be returned.
+     * @param chunkFactory The Grids_AbstractGridChunkIntFactory preferred to
+     * construct chunks of this.
+     * @param chunkNRows
+     * @param startRow The Grid2DSquareCell row index which is the bottom most
+     * row of this.
+     * @param chunkNCols
+     * @param startCol The Grid2DSquareCell column index which is the left most
+     * column of this.
+     * @param endRow The Grid2DSquareCell row index which is the top most row of
+     * this.
+     * @param endCol The Grid2DSquareCell column index which is the right most
+     * column of this.
+     * @param noDataValue The NoDataValue for this.
+     * @param hoome If true then OutOfMemoryErrors are caught, swap operations
+     * are initiated, then the method is re-called. If false then
+     * OutOfMemoryErrors are caught and thrown.
+     * @param ge
+     */
+    protected Grids_GridInt(
+            Grids_GridIntStats stats,
+            File directory,
+            File gridFile,
+            Grids_AbstractGridChunkIntFactory chunkFactory,
+            int chunkNRows,
+            int chunkNCols,
+            long startRow,
+            long startCol,
+            long endRow,
+            long endCol,
+            int noDataValue,
+            Grids_Environment ge,
+            boolean hoome) {
+        super(ge, directory);
+        init(stats, gridFile, chunkFactory, chunkNRows, chunkNCols, startRow,
+                startCol, endRow, endCol, noDataValue, hoome);
+    }
+
+    /**
+     * Creates a new Grids_GridInt with values obtained from gridFile. Currently
+     * gridFile must be a directory of a Grids_GridDouble or Grids_GridInt or an
+     * ESRI Asciigrid format file with a filename ending in ".asc" or ".txt".
+     *
+     * @param ge
+     * @param directory The directory to be used for storing data about this
+     * grid.
+     * @param gridFile Either a directory, or a formatted File with a specific
+     * extension containing the data for this.
+     * @param hoome If true then OutOfMemoryErrors are caught, swap operations
+     * are initiated, then the method is re-called. If false then
+     * OutOfMemoryErrors are caught and thrown.
+     */
+    protected Grids_GridInt(
+            Grids_Environment ge,
+            File directory,
+            File gridFile,
+            boolean hoome) {
+        super(ge, directory);
+        init(new Grids_GridIntStatsNotUpdated(ge), gridFile, hoome);
+    }
+
+    /**
+     * @return a string description of the instance. Basically the values of
+     * each field.
+     * @param hoome If true then OutOfMemoryErrors are caught, swap operations
+     * are initiated, then the method is re-called. If false then
+     * OutOfMemoryErrors are caught and thrown.
+     */
+    @Override
+    public String toString(boolean hoome) {
+        try {
+            String result = toString();
+            ge.checkAndMaybeFreeMemory(hoome);
+            return result;
+        } catch (OutOfMemoryError e) {
+            if (hoome) {
+                ge.clearMemoryReserve();
+                if (!ge.swapChunk(ge.HOOMEF)) {
+                    throw e;
+                }
+                ge.initMemoryReserve(hoome);
+                return toString(hoome);
+            } else {
+                throw e;
+            }
+        }
+    }
+
+    @Override
+    public String toString() {
+        return getClass().getName() + "(NoDataValue(" + NoDataValue + "), "
+                + super.toString() + ")";
+    }
+
+    /**
+     * Initialises this.
+     *
+     * @param g The Grids_GridInt from which the fields of this are set.
+     * @param initTransientFields Iff true then transient fields of this are set
+     * with those of g.
+     */
+    private void init(
+            Grids_GridInt g,
+            boolean initTransientFields) {
+        NoDataValue = g.NoDataValue;
+        super.init(g);
+        if (initTransientFields) {
+            ChunkIDChunkMap = g.ChunkIDChunkMap;
+            ChunkIDsofChunksWorthSwapping = g.ChunkIDsofChunksWorthSwapping;
+            // Set the reference to this in the Grid Stats
+            Stats.init(this);
+        }
+        ge.addGrid(this);
+    }
+
+    /**
+     * Initialises this.
+     *
+     * @param file The File the ois was constructed from.
+     * @param ois The ObjectInputStream used in first attempt to construct this.
+     * <<<<<<< HEAD ======= @param
+     * _AbstractGrid2DSquareCell_HashSet A HashSet of swappable
+     * Grids_AbstractGridNumber instances. >>>>>>>
+     * c0d2aa4510ddc5e5ac4daceec0315b58571d0c99
+     * @param hoome If true then OutOfMemoryErrors are caught, swap operations
+     * are initiated, then the method is re-called. If false then
+     * OutOfMemoryErrors are caught and thrown.
+     */
+    private void init(
+            File file,
+            ObjectInputStream ois,
+            boolean hoome) {
+        try {
+            File thisFile = new File(file, "thisFile");
+            try {
+                boolean initTransientFields = false;
+                init((Grids_GridInt) ois.readObject(), initTransientFields);
+                ois.close();
+                // Set the reference to this in the Grid Chunks
+                initChunks(file);
+                Iterator<Grids_AbstractGridChunk> chunkIterator;
+                chunkIterator = ChunkIDChunkMap.values().iterator();
+                while (chunkIterator.hasNext()) {
+                    Grids_AbstractGridChunk chunk = chunkIterator.next();
+                    chunk.setGrid(this);
+                }
+            } catch (ClassCastException e) {
+                try {
+                    ois.close();
+                    ois = Generic_StaticIO.getObjectInputStream(thisFile);
+                    // If the object is a Grids_GridDouble
+                    Grids_Processor gp;
+                    gp = ge.getProcessor();
+                    Grids_GridDoubleFactory gdf;
+                    gdf = new Grids_GridDoubleFactory(ge,
+                            gp.GridDoubleFactory.Directory,
+                            gp.GridChunkDoubleFactory,
+                            gp.DefaultGridChunkDoubleFactory,
+                            -Double.MAX_VALUE, ChunkNRows, ChunkNCols, null,
+                            new Grids_GridDoubleStatsNotUpdated(ge));
+                    Grids_GridDouble gd;
+                    gd = (Grids_GridDouble) gdf.create(Directory, file,
+                            ois, hoome);
+                    Grids_GridIntFactory gif;
+                    gif = new Grids_GridIntFactory(ge,
+                            gp.GridIntFactory.Directory, gp.GridChunkIntFactory,
+                            gp.DefaultGridChunkIntFactory,
+                            Integer.MIN_VALUE, gd.ChunkNRows, gd.ChunkNCols,
+                            null, new Grids_GridIntStatsNotUpdated(ge));
+                    Grids_GridInt gi;
+                    gi = (Grids_GridInt) gif.create(gd);
+                    boolean initTransientFields = false;
+                    init(gi, initTransientFields);
+                    initChunks(file);
+                } catch (IOException ioe) {
+                    //ioe.printStackTrace();
+                    System.err.println(ioe.getLocalizedMessage());
+                }
+            } catch (ClassNotFoundException | IOException e) {
+                //ioe.printStackTrace();
+                System.err.println(e.getLocalizedMessage());
+            }
+            //ioe.printStackTrace();
+            // Set the reference to this in the Grid Stats
+            getStats().init(this);
+            ge.setDataToSwap(true);
+            if (!Stats.isUpdated()) {
+                ((Grids_GridIntStatsNotUpdated) Stats).setUpToDate(false);
+            }
+            ge.addGrid(this);
+        } catch (OutOfMemoryError e) {
+            if (hoome) {
+                ge.clearMemoryReserve();
+                if (ge.swapChunks_Account(false) < 1L) {
+                    throw e;
+                }
+                init(file, ois, hoome);
+            } else {
+                throw e;
+            }
+        }
+    }
+
+    /**
+     * Initialises this.
+     *
+     * @param stats The AbstractGridStatistics to accompany this.
+     * @param directory The File _Directory to be used for swapping.
+     * @param grid2DSquareCellIntChunkFactory The
+     * Grids_AbstractGridChunkIntFactory preferred for creating chunks.
+     * @param chunkNRows The number of rows of cells in any chunk.
+     * @param chunkNCols The number of columns of cells in any chunk.
+     * @param nRows The number of rows of cells.
+     * @param nCols The number of columns of cells.
+     * @param dimensions The cellsize, xmin, ymin, xmax and ymax.
+     * @param noDataValue The NoDataValue.
+     * @param hoome If true then OutOfMemoryErrors are caught, swap operations
+     * are initiated, then the method is re-called. If false then
+     * OutOfMemoryErrors are caught and thrown.
+     */
+    private void init(
+            Grids_GridIntStats stats,
+            File directory,
+            Grids_AbstractGridChunkIntFactory chunkFactory,
+            int chunkNRows,
+            int chunkNCols,
+            long nRows,
+            long nCols,
+            Grids_Dimensions dimensions,
+            int noDataValue,
+            boolean hoome) {
+        try {
+            ge.checkAndMaybeFreeMemory();
+            Directory = directory;
+            Stats = stats;
+            Stats.init(this);
+            Directory = directory;
+            ChunkNRows = chunkNRows;
+            ChunkNCols = chunkNCols;
+            NRows = nRows;
+            NCols = nCols;
+            Dimensions = dimensions;
+            initNoDataValue(noDataValue);
+            Name = directory.getName();
+            initNChunkRows();
+            initNChunkCols();
+            ChunkIDChunkMap = new TreeMap<>();
+            ChunkIDsofChunksWorthSwapping = new HashSet<>();
+            int r;
+            int c;
+            Grids_2D_ID_int chunkID;
+            Grids_AbstractGridChunkInt chunk;
+            for (r = 0; r < NChunkRows; r++) {
+                for (c = 0; c < NChunkCols; c++) {
+                    ge.checkAndMaybeFreeMemory();
+                    // Try to load chunk.
+                    chunkID = new Grids_2D_ID_int(r, c);
+                    chunk = chunkFactory.create(this, chunkID);
+                    ChunkIDChunkMap.put(chunkID, chunk);
+                    if (!(chunk instanceof Grids_GridChunkInt)) {
+                        ChunkIDsofChunksWorthSwapping.add(chunkID);
+                    }
+                }
+                System.out.println("Done chunkRow " + r + " out of "
+                        + NChunkRows);
+            }
+            ge.addGrid(this);
+            ge.setDataToSwap(true);
+            if (!Stats.isUpdated()) {
+                ((Grids_GridIntStatsNotUpdated) Stats).setUpToDate(false);
+            }
+        } catch (OutOfMemoryError e) {
+            if (hoome) {
+                ge.clearMemoryReserve();
+                freeSomeMemoryAndResetReserve(e);
+                init(stats, directory, chunkFactory, chunkNRows, chunkNCols,
+                        nRows, nCols, dimensions, noDataValue, hoome);
+            } else {
+                throw e;
+            }
+        }
+    }
+
+    /**
+     * Initialises this.
+     *
+     * @param stats The AbstractGridStatistics to accompany this.
+     * @param directory gridStatistics File _Directory to be used for swapping.
+     * @param g The Grids_AbstractGridNumber from which this is to be
+     * constructed.
+     * @param chunkFactory The Grids_AbstractGridChunkIntFactory preferred to
+     * construct chunks of this.
+     * @param chunkNRows The number of rows of cells in any chunk.
+     * @param chunkNCols The number of columns of cells in any chunk.
+     * @param startRow The Grid2DSquareCell row index which is the bottom most
+     * row of this.
+     * @param startCol The Grid2DSquareCell column index which is the left most
+     * column of this.
+     * @param endRow The Grid2DSquareCell row index which is the top most row of
+     * this.
+     * @param endCol The Grid2DSquareCell column index which is the right most
+     * column of this.
+     * @param noDataValue The NoDataValue for this.
+     * @param hoome If true then OutOfMemoryErrors are caught, swap operations
+     * are initiated, then the method is re-called. If false then
+     * OutOfMemoryErrors are caught and thrown.
+     */
+    private void init(
+            Grids_GridIntStats stats,
+            Grids_AbstractGridNumber g,
+            Grids_AbstractGridChunkIntFactory chunkFactory,
+            int chunkNRows,
+            int chunkNCols,
+            long startRow,
+            long startCol,
+            long endRow,
+            long endCol,
+            int noDataValue,
+            boolean hoome) {
+        try {
+            ge.checkAndMaybeFreeMemory(hoome);
+            Stats = stats;
+            Stats.init(this);
+            ChunkNRows = chunkNRows;
+            ChunkNCols = chunkNCols;
+            NRows = endRow - startRow + 1L;
+            NCols = endCol - startCol + 1L;
+            NoDataValue = noDataValue;
+            Name = Directory.getName();
+            initNChunkRows();
+            initNChunkCols();
+            ChunkIDChunkMap = new TreeMap<>();
+            ChunkIDsofChunksWorthSwapping = new HashSet<>();
+            initDimensions(g, startRow, startCol, hoome);
+            int gcr;
+            int gcc;
+            int chunkRow;
+            int chunkCol;
+            boolean isLoadedChunk = false;
+            int cellRow;
+            int cellCol;
+            long row;
+            long col;
+            long gRow;
+            long gCol;
+            Grids_2D_ID_int chunkID;
+            Grids_2D_ID_int gChunkID;
+            Grids_AbstractGridChunkInt chunk;
+            int gChunkNRows;
+            int gChunkNCols;
+            int startChunkRow;
+            startChunkRow = g.getChunkRow(startRow);
+            int endChunkRow;
+            endChunkRow = g.getChunkRow(endRow);
+            int nChunkRows;
+            nChunkRows = endChunkRow - startChunkRow + 1;
+            int startChunkCol;
+            startChunkCol = g.getChunkCol(startCol);
+            int endChunkCol;
+            endChunkCol = g.getChunkCol(endCol);
+            if (g instanceof Grids_GridDouble) {
+                Grids_GridDouble grid = (Grids_GridDouble) g;
+                Grids_AbstractGridChunkDouble gChunk;
+                double gNoDataValue = grid.getNoDataValue(hoome);
+                double gValue;
+                for (gcr = startChunkRow; gcr <= endChunkRow; gcr++) {
+                    gChunkNRows = g.getChunkNRows(gcr, hoome);
+                    for (gcc = startChunkCol; gcc <= endChunkCol; gcc++) {
+                        do {
+                            try {
+                                ge.checkAndMaybeFreeMemory(hoome);
+                                // Try to load chunk.
+                                gChunkID = new Grids_2D_ID_int(gcr, gcc);
+                                ge.addToNotToSwap(g, gChunkID);
+                                gChunk = ((Grids_GridDouble) g).getGridChunk(gChunkID);
+                                gChunkNCols = g.getChunkNCols(gcc, hoome);
+                                for (cellRow = 0; cellRow < gChunkNRows; cellRow++) {
+                                    gRow = g.getRow(gcr, cellRow, gChunkID, hoome);
+                                    row = gRow - startRow;
+                                    chunkRow = getChunkRow(row);
+                                    if (gRow >= startRow && gRow <= endRow) {
+                                        for (cellCol = 0; cellCol < gChunkNCols; cellCol++) {
+                                            gCol = g.getCol(gcc, cellCol, gChunkID, hoome);
+                                            col = gCol - startCol;
+                                            chunkCol = getChunkCol(col);
+                                            if (gCol >= startCol && gCol <= endCol) {
+                                                // Initialise chunk if it does not exist
+                                                // This is here rather than where chunkID is
+                                                // initialised as there may not be a chunk for 
+                                                // the chunkID.
+                                                if (isInGrid(row, col, hoome)) {
+                                                    chunkID = new Grids_2D_ID_int(
+                                                            chunkRow,
+                                                            chunkCol);
+                                                    ge.addToNotToSwap(this, chunkID);
+                                                    if (!ChunkIDChunkMap.containsKey(chunkID)) {
+                                                        chunk = chunkFactory.create(
+                                                                this,
+                                                                chunkID);
+                                                        ChunkIDChunkMap.put(
+                                                                chunkID,
+                                                                chunk);
+                                                        if (!(chunk instanceof Grids_GridChunkInt)) {
+                                                            ChunkIDsofChunksWorthSwapping.add(chunkID);
+                                                        }
+                                                    } else {
+                                                        chunk = (Grids_AbstractGridChunkInt) ChunkIDChunkMap.get(chunkID);
+                                                    }
+                                                    gValue = grid.getCell(gChunk, cellRow, cellCol, hoome);
+                                                    // Initialise value
+                                                    if (gValue == gNoDataValue) {
+                                                        initCell(
+                                                                chunk,
+                                                                chunkID,
+                                                                row,
+                                                                col,
+                                                                noDataValue);
+                                                    } else {
+                                                        if (!Double.isNaN(gValue) && Double.isFinite(gValue)) {
+                                                            initCell(
+                                                                    chunk,
+                                                                    chunkID,
+                                                                    row,
+                                                                    col,
+                                                                    (int) gValue);
+                                                        } else {
+                                                            initCell(
+                                                                    chunk,
+                                                                    chunkID,
+                                                                    row,
+                                                                    col,
+                                                                    noDataValue);
+                                                        }
+                                                    }
+                                                    ge.removeFromNotToSwap(this, chunkID);
+                                                }
+                                            }
+                                        }
+                                    }
+                                }
+                                isLoadedChunk = true;
+                                ge.removeFromNotToSwap(g, gChunkID);
+                                ge.checkAndMaybeFreeMemory(hoome);
+                            } catch (OutOfMemoryError e) {
+                                if (hoome) {
+                                    ge.clearMemoryReserve();
+                                    freeSomeMemoryAndResetReserve(e);
+                                    chunkID = new Grids_2D_ID_int(gcr, gcc);
+                                    if (ge.swapChunksExcept_Account(this, chunkID, false) < 1L) { // Should also not swap out the chunk of grid thats values are being used to initialise this.
+                                        throw e;
+                                    }
+                                    ge.initMemoryReserve(this, chunkID, hoome);
+                                } else {
+                                    throw e;
+                                }
+                            }
+                        } while (!isLoadedChunk);
+                        isLoadedChunk = false;
+                        //loadedChunkCount++;
+                        //cci1 = _ChunkColIndex;
+                    }
+                    System.out.println("Done chunkRow " + gcr + " out of " + nChunkRows);
+                }
+            } else {
+                Grids_GridInt grid = (Grids_GridInt) g;
+                Grids_AbstractGridChunkInt gChunk;
+                int gNoDataValue = grid.getNoDataValue();
+                int gValue;
+                for (gcr = startChunkRow; gcr <= endChunkRow; gcr++) {
+                    gChunkNRows = g.getChunkNRows(gcr);
+                    for (gcc = startChunkCol; gcc <= endChunkCol; gcc++) {
+                        do {
+                            try {
+                                ge.checkAndMaybeFreeMemory(hoome);
+                                // Try to load chunk.
+                                gChunkID = new Grids_2D_ID_int(gcr, gcc);
+                                ge.addToNotToSwap(g, gChunkID);
+                                gChunk = ((Grids_GridInt) g).getGridChunk(gChunkID);
+                                gChunkNCols = g.getChunkNCols(gcc);
+                                for (cellRow = 0; cellRow < gChunkNRows; cellRow++) {
+                                    gRow = g.getRow(gcr, cellRow);
+                                    row = gRow - startRow;
+                                    chunkRow = getChunkRow(row);
+                                    if (gRow >= startRow && gRow <= endRow) {
+                                        for (cellCol = 0; cellCol < gChunkNCols; cellCol++) {
+                                            gCol = g.getCol(gcc, cellCol);
+                                            col = gCol - startCol;
+                                            chunkCol = getChunkCol(col);
+                                            if (gCol >= startCol && gCol <= endCol) {
+                                                // Initialise chunk if it does not exist
+                                                // This is here rather than where chunkID is
+                                                // initialised as there may not be a chunk for 
+                                                // the chunkID.
+                                                if (isInGrid(row, col)) {
+                                                    chunkID = new Grids_2D_ID_int(
+                                                            chunkRow,
+                                                            chunkCol);
+                                                    ge.addToNotToSwap(this, chunkID);
+                                                    if (!ChunkIDChunkMap.containsKey(chunkID)) {
+                                                        chunk = chunkFactory.create(this, chunkID);
+                                                        ChunkIDChunkMap.put(chunkID, chunk);
+                                                        if (!(chunk instanceof Grids_GridChunkInt)) {
+                                                            ChunkIDsofChunksWorthSwapping.add(chunkID);
+                                                        }
+                                                    } else {
+                                                        chunk = (Grids_AbstractGridChunkInt) ChunkIDChunkMap.get(chunkID);
+                                                    }
+                                                    gValue = grid.getCell(gChunk, cellRow, cellCol, hoome);
+                                                    // Initialise value
+                                                    if (gValue == gNoDataValue) {
+                                                        initCell(chunk, chunkID, row, col, noDataValue);
+                                                    } else {
+                                                        if (!Double.isNaN(gValue) && Double.isFinite(gValue)) {
+                                                            initCell(chunk, chunkID, row, col, gValue);
+                                                        } else {
+                                                            initCell(chunk, chunkID, row, col, noDataValue);
+                                                        }
+                                                    }
+                                                    ge.removeFromNotToSwap(this, chunkID);
+                                                }
+                                            }
+                                        }
+                                    }
+                                }
+                                isLoadedChunk = true;
+                                ge.removeFromNotToSwap(g, gChunkID);
+                                ge.checkAndMaybeFreeMemory(hoome);
+                            } catch (OutOfMemoryError e) {
+                                if (hoome) {
+                                    ge.clearMemoryReserve();
+                                    chunkID = new Grids_2D_ID_int(gcr, gcc);
+                                    if (ge.swapChunksExcept_Account(this, chunkID, false) < 1L) { // Should also not swap out the chunk of grid thats values are being used to initialise this.
+                                        throw e;
+                                    }
+                                    ge.initMemoryReserve(this, chunkID, hoome);
+                                } else {
+                                    throw e;
+                                }
+                            }
+                        } while (!isLoadedChunk);
+                        isLoadedChunk = false;
+                    }
+                    System.out.println("Done chunkRow " + gcr + " out of "
+                            + nChunkRows);
+                }
+            }
+            ge.addGrid(this);
+            ge.setDataToSwap(true);
+            if (!Stats.isUpdated()) {
+                ((Grids_GridIntStatsNotUpdated) Stats).setUpToDate(false);
+            }
+        } catch (OutOfMemoryError e) {
+            if (hoome) {
+                ge.clearMemoryReserve();
+                if (ge.swapChunks_Account(false) < 1) {
+                    throw e;
+                }
+                ge.initMemoryReserve(hoome);
+                init(stats, g, chunkFactory, chunkNRows, chunkNCols,
+                        startRow, startCol, endRow, endCol, noDataValue, hoome);
+            } else {
+                throw e;
+            }
+        }
+    }
+
+    /**
+     * Initialises this.
+     *
+     * @param stats The AbstractGridStatistics to accompany this.
+     * @param directory The File _Directory to be used for swapping.
+     * @param gridFile Either a _Directory, or a formatted File with a specific
+     * extension containing the data and information about the Grids_GridInt to
+     * be returned.
+     * @param chunkFactory The Grids_AbstractGridChunkIntFactory preferred to
+     * construct chunks of this.
+     * @param chunkNRows The Grids_GridInt _ChunkNRows.
+     * @param chunkNCols The Grids_GridInt _ChunkNCols.
+     * @param startRowIndex The topmost row index of the grid stored as
+     * gridFile.
+     * @param startColIndex The leftmost column index of the grid stored as
+     * gridFile.
+     * @param endRowIndex The bottom row index of the grid stored as gridFile.
+     * @param endColIndex The rightmost column index of the grid stored as
+     * gridFile.
+     * @param noDataValue The NoDataValue for this.
+     * @param hoome If true then OutOfMemoryErrors are caught, swap operations
+     * are initiated, then the method is re-called. If false then
+     * OutOfMemoryErrors are caught and thrown.
+     */
+    private void init(
+            Grids_GridIntStats stats,
+            File gridFile,
+            Grids_AbstractGridChunkIntFactory chunkFactory,
+            int chunkNRows,
+            int chunkNCols,
+            long startRowIndex,
+            long startColIndex,
+            long endRowIndex,
+            long endColIndex,
+            int noDataValue,
+            boolean hoome) {
+        ge.checkAndMaybeFreeMemory(hoome);
+        Stats = stats;
+        Stats.init(this);
+        // Set to report every 10%
+        int reportN;
+        reportN = (int) (endRowIndex - startRowIndex) / 10;
+        if (gridFile.isDirectory()) {
+            if (true) {
+                Grids_Processor gp;
+                gp = ge.getProcessor();
+                Grids_GridIntFactory gf;
+                gf = new Grids_GridIntFactory(ge, gp.GridIntFactory.Directory,
+                        gp.GridChunkIntFactory, gp.DefaultGridChunkIntFactory,
+                        noDataValue, chunkNRows, chunkNCols, null, stats);
+                File thisFile = new File(gridFile, "thisFile");
+                ObjectInputStream ois;
+                ois = Generic_StaticIO.getObjectInputStream(thisFile);
+                Grids_GridInt g;
+                g = (Grids_GridInt) gf.create(Directory, thisFile, ois, hoome);
+                Grids_GridInt g2;
+                g2 = gf.create(Directory, g, startRowIndex, startColIndex,
+                        endRowIndex, endColIndex, hoome);
+                init(g2, false);
+            }
+            initChunks(gridFile);
+        } else {
+            // Assume ESRI AsciiFile
+            ChunkNRows = chunkNRows;
+            ChunkNCols = chunkNCols;
+            NRows = endRowIndex - startRowIndex + 1L;
+            NCols = endColIndex - startColIndex + 1L;
+            initNoDataValue(noDataValue);
+            Name = Directory.getName();
+            initNChunkRows();
+            initNChunkCols();
+            ChunkIDChunkMap = new TreeMap<>();
+            ChunkIDsofChunksWorthSwapping = new HashSet<>();
+            Stats = stats;
+            Stats.init(this);
+            String filename = gridFile.getName();
+            int value;
+            if (filename.endsWith("asc") || filename.endsWith("txt")) {
+                Grids_ESRIAsciiGridImporter eagi;
+                eagi = new Grids_ESRIAsciiGridImporter(gridFile, ge);
+                Grids_ESRIAsciiGridHeader header = eagi.readHeaderObject();
+                //long inputNcols = ( Long ) header[ 0 ];
+                //long inputNrows = ( Long ) header[ 1 ];
+                initDimensions(header, startRowIndex, startColIndex);
+                int gridFileNoDataValue = header.NoDataValue.intValueExact();
+                long row;
+                long col;
+                Grids_AbstractGridChunkInt chunk;
+                Grids_GridChunkInt gridChunk;
+                // Read Data into Chunks. This starts with the last row and ends with the first.
+                if ((int) gridFileNoDataValue == NoDataValue) {
+                    if (stats.isUpdated()) {
+                        for (row = (NRows - 1); row > -1; row--) {
+                            ge.checkAndMaybeFreeMemory(hoome);
+                            ge.initNotToSwap();
+                            for (col = 0; col < NCols; col++) {
+                                value = eagi.readInt();
+                                initCell(row, col, value, false);
+                            }
+                            if (row % reportN == 0) {
+                                System.out.println("Done row " + row);
+                            }
+                            ge.checkAndMaybeFreeMemory(hoome);
+                        }
+                    } else {
+                        for (row = (NRows - 1); row > -1; row--) {
+                            ge.checkAndMaybeFreeMemory(hoome);
+                            ge.initNotToSwap();
+                            for (col = 0; col < NCols; col++) {
+                                value = eagi.readInt();
+                                if (value == gridFileNoDataValue) {
+                                    value = NoDataValue;
+                                }
+                                initCell(row, col, value, true);
+                            }
+                            if (row % reportN == 0) {
+                                System.out.println("Done row " + row);
+                            }
+                            ge.checkAndMaybeFreeMemory(hoome);
+                        }
+                    }
+                } else {
+                    if (stats.isUpdated()) {
+                        for (row = (NRows - 1); row > -1; row--) {
+                            ge.checkAndMaybeFreeMemory(hoome);
+                            ge.initNotToSwap();
+                            for (col = 0; col < NCols; col++) {
+                                value = eagi.readInt();
+                                if (value == gridFileNoDataValue) {
+                                    value = NoDataValue;
+                                }
+                                initCell(row, col, value, false);
+                            }
+                            if (row % reportN == 0) {
+                                System.out.println("Done row " + row);
+                            }
+                            ge.checkAndMaybeFreeMemory(hoome);
+                        }
+                    } else {
+                        for (row = (NRows - 1); row > -1; row--) {
+                            ge.checkAndMaybeFreeMemory(hoome);
+                            ge.initNotToSwap();
+                            for (col = 0; col < NCols; col++) {
+                                value = eagi.readInt();
+                                initCell(row, col, value, true);
+                            }
+                            if (row % reportN == 0) {
+                                System.out.println("Done row " + row);
+                            }
+                            ge.checkAndMaybeFreeMemory(hoome);
+                        }
+                    }
+                }
+            }
+        }
+        ge.setDataToSwap(true);
+        if (!Stats.isUpdated()) {
+            ((Grids_GridIntStatsNotUpdated) Stats).setUpToDate(false);
+        }
+    }
+
+    private void init(
+            Grids_GridIntStats stats,
+            File gridFile,
+            boolean hoome) {
+        ge.checkAndMaybeFreeMemory(hoome);
+        Stats = stats;
+        Stats.init(this);
+        // For reporting
+        int reportN;
+        Grids_Processor gp;
+        gp = ge.getProcessor();
+        if (gridFile.isDirectory()) {
+            if (true) {
+                Grids_GridIntFactory gf;
+                gf = new Grids_GridIntFactory(ge, gp.GridIntFactory.Directory,
+                        gp.GridChunkIntFactory, gp.DefaultGridChunkIntFactory,
+                        gp.GridIntFactory.NoDataValue,
+                        gp.GridIntFactory.ChunkNRows,
+                        gp.GridIntFactory.ChunkNCols, null, stats);
+                File thisFile = new File(gridFile, "thisFile");
+                ObjectInputStream ois;
+                ois = Generic_StaticIO.getObjectInputStream(thisFile);
+                Grids_GridInt g;
+                g = (Grids_GridInt) gf.create(Directory, thisFile, ois, hoome);
+            }
+            initChunks(gridFile);
+        } else {
+            // Assume ESRI AsciiFile
+            Name = Directory.getName();
+            ChunkIDChunkMap = new TreeMap<>();
+            ChunkIDsofChunksWorthSwapping = new HashSet<>();
+            Stats = stats;
+            Stats.init(this);
+            String filename = gridFile.getName();
+            int value;
+            if (filename.endsWith("asc") || filename.endsWith("txt")) {
+                Grids_ESRIAsciiGridImporter eagi;
+                eagi = new Grids_ESRIAsciiGridImporter(gridFile, ge);
+                Grids_ESRIAsciiGridHeader header = eagi.readHeaderObject();
+                //long inputNcols = ( Long ) header[ 0 ];
+                //long inputNrows = ( Long ) header[ 1 ];
+                NCols = header.NRows;
+                NRows = header.NCols;
+                ChunkNRows = gp.GridDoubleFactory.ChunkNRows;
+                ChunkNCols = gp.GridDoubleFactory.ChunkNCols;
+                initNChunkRows();
+                initNChunkCols();
+                initDimensions(header, 0, 0);
+                // Set to report every 10%
+                reportN = (int) (NRows - 1) / 10;
+                double gridFileNoDataValue = header.NoDataValue.doubleValue();
+                long row;
+                long col;
+                // Read Data into Chunks. This starts with the last row and ends with the first.
+                if (gridFileNoDataValue == NoDataValue) {
+                    if (stats.isUpdated()) {
+                        for (row = (NRows - 1); row > -1; row--) {
+                            ge.checkAndMaybeFreeMemory();
+                            ge.initNotToSwap();
+                            for (col = 0; col < NCols; col++) {
+                                value = (int) eagi.readDouble();
+                                initCell(row, col, value, false);
+                            }
+                            if (row % reportN == 0) {
+                                System.out.println("Done row " + row);
+                            }
+                            ge.checkAndMaybeFreeMemory();
+                        }
+                    } else {
+                        for (row = (NRows - 1); row > -1; row--) {
+                            ge.checkAndMaybeFreeMemory();
+                            ge.initNotToSwap();
+                            for (col = 0; col < NCols; col++) {
+                                value = (int) eagi.readDouble();
+                                if (value == gridFileNoDataValue) {
+                                    value = NoDataValue;
+                                }
+                                initCell(row, col, value, true);
+                            }
+                            if (row % reportN == 0) {
+                                System.out.println("Done row " + row);
+                            }
+                            ge.checkAndMaybeFreeMemory();
+                        }
+                    }
+                } else {
+                    if (stats.isUpdated()) {
+                        for (row = (NRows - 1); row > -1; row--) {
+                            ge.checkAndMaybeFreeMemory();
+                            ge.initNotToSwap();
+                            for (col = 0; col < NCols; col++) {
+                                value = (int) eagi.readDouble();
+                                if (value == gridFileNoDataValue) {
+                                    value = NoDataValue;
+                                }
+                                initCell(row, col, value, false);
+                            }
+                            if (row % reportN == 0) {
+                                System.out.println("Done row " + row);
+                            }
+                            ge.checkAndMaybeFreeMemory();
+                        }
+                    } else {
+                        for (row = (NRows - 1); row > -1; row--) {
+                            ge.checkAndMaybeFreeMemory(hoome);
+                            ge.initNotToSwap();
+                            for (col = 0; col < NCols; col++) {
+                                value = (int) eagi.readDouble();
+                                initCell(row, col, value, true);
+                            }
+                            if (row % reportN == 0) {
+                                System.out.println("Done row " + row);
+                            }
+                            ge.checkAndMaybeFreeMemory(hoome);
+                        }
+                    }
+                }
+            }
+        }
+        ge.setDataToSwap(true);
+        if (!Stats.isUpdated()) {
+            ((Grids_GridIntStatsNotUpdated) Stats).setUpToDate(false);
+        }
+    }
+
+    /**
+     * Attempts to load into the memory cache the chunk with chunk ID chunkID.
+     *
+     * @param chunkID The chunk ID of the chunk to be restored.
+     */
+    @Override
+    public void loadIntoCacheChunk(Grids_2D_ID_int chunkID) {
+        boolean isInCache = isInCache(chunkID);
+        if (!isInCache) {
+            File f = new File(getDirectory(),
+                    "" + chunkID.getRow() + "_" + chunkID.getCol());
+            Object o = Generic_StaticIO.readObject(f);
+            Grids_AbstractGridChunkInt chunk = null;
+            if (o.getClass() == Grids_GridChunkIntArray.class) {
+                Grids_GridChunkIntArray c;
+                c = (Grids_GridChunkIntArray) o;
+                chunk = c;
+            } else if (o.getClass() == Grids_GridChunkIntMap.class) {
+                Grids_GridChunkIntMap c;
+                c = (Grids_GridChunkIntMap) o;
+                chunk = c;
+            } else if (o.getClass() == Grids_GridChunkInt.class) {
+                Grids_GridChunkInt c;
+                c = (Grids_GridChunkInt) o;
+                chunk = c;
+            } else {
+                throw new Error("Unrecognised type of chunk or null "
+                        + this.getClass().getName()
+                        + ".loadIntoCacheChunk(ChunkID(" + chunkID.toString() + "))");
+            }
+            chunk.ge = ge;
+            chunk.initGrid(this);
+            chunk.initChunkID(chunkID);
+            ChunkIDChunkMap.put(chunkID, chunk);
+            if (!(chunk instanceof Grids_GridChunkInt)) {
+                ChunkIDsofChunksWorthSwapping.add(chunkID);
+            }
+            ge.setDataToSwap(true);
+        }
+    }
+
+    /**
+     *
+     * @param row
+     * @param col
+     * @param value
+     * @param fast
+     */
+    private void initCell(long row, long col, int value, boolean fast) {
+        Grids_AbstractGridChunkInt chunk;
+        Grids_GridChunkInt gridChunk;
+        int chunkRow;
+        int chunkCol;
+        Grids_2D_ID_int chunkID;
+        chunkRow = getChunkRow(row);
+        chunkCol = getChunkCol(col);
+        chunkID = new Grids_2D_ID_int(chunkRow, chunkCol);
+        /**
+         * Ensure this chunkID is not swapped and initialise it if it does not
+         * already exist.
+         */
+        ge.addToNotToSwap(this, chunkID);
+        if (!ChunkIDChunkMap.containsKey(chunkID)) {
+            gridChunk = new Grids_GridChunkInt(this, chunkID, value);
+            ChunkIDChunkMap.put(chunkID, gridChunk);
+            if (!(gridChunk instanceof Grids_GridChunkInt)) {
+                ChunkIDsofChunksWorthSwapping.add(chunkID);
+            }
+        } else {
+            Grids_AbstractGridChunk c;
+            c = ChunkIDChunkMap.get(chunkID);
+            if (c == null) {
+                loadIntoCacheChunk(chunkID, ge.HOOME);
+            }
+            chunk = (Grids_AbstractGridChunkInt) ChunkIDChunkMap.get(chunkID);
+            if (chunk instanceof Grids_GridChunkInt) {
+                gridChunk = (Grids_GridChunkInt) chunk;
+                if (value != gridChunk.Value) {
+                    // Convert chunk to another type
+                    chunk = ge.getProcessor().DefaultGridChunkIntFactory.create(
+                            chunk, chunkID);
+                    chunk.initCell(getCellRow(row), getCellCol(col), value);
+                    ChunkIDChunkMap.put(chunkID, chunk);
+                    if (!(chunk instanceof Grids_GridChunkInt)) {
+                        ChunkIDsofChunksWorthSwapping.add(chunkID);
+                    }
+                }
+            } else {
+                if (fast) {
+                    initCellFast(chunk, row, col, value);
+                } else {
+                    initCell(chunk, chunkID, row, col, value);
+                }
+            }
+        }
+    }
+
+    /**
+     * @return Grids_AbstractGridChunkInt for the given chunkID.
+     * @param chunkID
+     */
+    @Override
+    public Grids_AbstractGridChunkInt getGridChunk(
+            Grids_2D_ID_int chunkID) {
+        boolean isInGrid = isInGrid(chunkID);
+        if (isInGrid) {
+            if (ChunkIDChunkMap.get(chunkID) == null) {
+                loadIntoCacheChunk(chunkID);
+            }
+            return (Grids_AbstractGridChunkInt) ChunkIDChunkMap.get(chunkID);
+        }
+        return null;
+    }
+
+    /**
+     * @return Grids_AbstractGridChunkInt for the given chunkID.
+     * @param chunkID
+     */
+    @Override
+    public Grids_AbstractGridChunkInt getGridChunk(
+            Grids_2D_ID_int chunkID,
+            int chunkRow,
+            int chunkCol) {
+        if (isInGrid(chunkRow, chunkCol)) {
+            if (ChunkIDChunkMap.get(chunkID) == null) {
+                loadIntoCacheChunk(chunkID);
+            }
+            return (Grids_AbstractGridChunkInt) ChunkIDChunkMap.get(chunkID);
+        }
+        return null;
+    }
+
+    /**
+     * If newValue and oldValue are the same then stats won't change.
+     *
+     * @param newValue The value replacing oldValue.
+     * @param oldValue The value being replaced.
+     */
+    public void updateStats(
+            int newValue,
+            int oldValue) {
+        if (Stats.isUpdated()) {
+            boolean hoome;
+            hoome = ge.HOOME;
+            if (newValue != NoDataValue) {
+                if (oldValue != NoDataValue) {
+                    BigDecimal oldValueBD = new BigDecimal(oldValue);
+                    Stats.setN(Stats.getN(hoome) - 1);
+                    Stats.setSum(Stats.getSum(hoome).subtract(oldValueBD));
+                    int min = Stats.getMin(false, hoome).intValue();
+                    if (oldValue == min) {
+                        Stats.setNMin(Stats.getNMin() - 1);
+                    }
+                    int max = Stats.getMax(false, hoome).intValue();
+                    if (oldValue == max) {
+                        Stats.setNMax(Stats.getNMax() - 1);
+                    }
+                }
+                if (newValue != NoDataValue) {
+                    BigDecimal newValueBD = new BigDecimal(newValue);
+                    Stats.setN(Stats.getN(hoome) + 1);
+                    Stats.setSum(Stats.getSum(hoome).add(newValueBD));
+                    updateStats(newValue);
+                    if (Stats.getNMin() < 1) {
+                        // The Stats need recalculating
+                        Stats.update();
+                    }
+                    if (Stats.getNMax() < 1) {
+                        // The Stats need recalculating
+                        Stats.update();
+                    }
+                }
+            }
+        } else {
+            if (newValue != oldValue) {
+                ((Grids_GridIntStatsNotUpdated) Stats).setUpToDate(false);
+            }
+        }
+    }
+
+    /**
+     * @return NoDataValue.
+     *
+     * @param hoome If true then OutOfMemoryErrors are caught, swap operations
+     * are initiated, then the method is re-called. If false then
+     * OutOfMemoryErrors are caught and thrown.
+     */
+    public final int getNoDataValue(
+            boolean hoome) {
+        try {
+            int result = NoDataValue;
+            ge.checkAndMaybeFreeMemory(hoome);
+            return result;
+        } catch (OutOfMemoryError e) {
+            if (hoome) {
+                ge.clearMemoryReserve();
+                if (!ge.swapChunk(ge.HOOMEF)) {
+                    throw e;
+                }
+                ge.initMemoryReserve(hoome);
+                return getNoDataValue(
+                        hoome);
+            } else {
+                throw e;
+            }
+        }
+    }
+
+    public final int getNoDataValue() {
+        return NoDataValue;
+    }
+
+    /**
+     * Initialises NoDataValue as noDataValue.
+     *
+     * @param noDataValue The value NoDataValue is initialised to.
+     */
+    protected final void initNoDataValue(
+            int noDataValue) {
+        NoDataValue = noDataValue;
+    }
+
+    /**
+     * For getting the value at row, col.
+     *
+     * @param row
+     * @param col
+     * @param hoome If true then OutOfMemoryErrors are caught, swap operations
+     * are initiated, then the method is re-called. If false then
+     * OutOfMemoryErrors are caught and thrown.
+     * @return
+     */
+    public int getCell(
+            long row,
+            long col,
+            boolean hoome) {
+        try {
+            int result = getCell(row, col);
+            ge.checkAndMaybeFreeMemory(hoome);
+            return result;
+        } catch (OutOfMemoryError e) {
+            if (hoome) {
+                ge.clearMemoryReserve();
+                Grids_2D_ID_int chunkID = new Grids_2D_ID_int(
+                        getChunkRow(row), getChunkCol(col));
+                freeSomeMemoryAndResetReserve(chunkID, e);
+                return getCell(row, col, hoome);
+            } else {
+                throw e;
+            }
+        }
+    }
+
+    /**
+     * For getting the value at row, col.
+     *
+     * @param row
+     * @param col
+     * @return
+     */
+    public int getCell(
+            long row,
+            long col) {
+//        boolean isInGrid = isInGrid(row, col);
+//        if (isInGrid) {
+        int chunkRow = getChunkRow(row);
+        int chunkCol = getChunkCol(col);
+        Grids_AbstractGridChunkInt c;
+        c = (Grids_AbstractGridChunkInt) getChunk(chunkRow, chunkCol);
+        int cellRow = getCellRow(row);
+        int cellCol = getCellCol(col);
+        return getCell(c, cellRow, cellCol);
+//        }
+//        return NoDataValue;
+    }
+
+    /**
+     * For getting the value in chunk at cellRow, cellCol.
+     *
+     * @param chunk
+     * @return Value at position given by chunk row index _ChunkRow, chunk
+     * column index _ChunkCol, chunk cell row index cellRow, chunk cell column
+     * index cellCol.
+     * @param cellRow The chunk cell row index of the cell thats value is
+     * returned.
+     * @param cellCol The chunk cell column index of the cell thats value is
+     * returned.
+     * @param hoome If true then OutOfMemoryErrors are caught, swap operations
+     * are initiated, then the method is re-called. If false then
+     * OutOfMemoryErrors are caught and thrown.
+     */
+    public int getCell(
+            Grids_AbstractGridChunkInt chunk,
+            int cellRow,
+            int cellCol,
+            boolean hoome) {
+        try {
+            int result = getCell(chunk, cellRow, cellCol);
+            ge.checkAndMaybeFreeMemory(hoome);
+            return result;
+        } catch (OutOfMemoryError e) {
+            if (hoome) {
+                ge.clearMemoryReserve();
+                freeSomeMemoryAndResetReserve(chunk.getChunkID(), e);
+                return getCell(chunk, cellRow, cellCol, hoome);
+            } else {
+                throw e;
+            }
+        }
+    }
+
+    /**
+     * For getting the value in chunk at cellRow, cellCol.
+     *
+     * @param chunk
+     * @return Value at position given by chunk row index _ChunkRow, chunk
+     * column index _ChunkCol, chunk cell row index cellRow, chunk cell column
+     * index cellCol.
+     * @param cellRow The chunk cell row index of the cell thats value is
+     * returned.
+     * @param cellCol The chunk cell column index of the cell thats value is
+     * returned.
+     */
+    public int getCell(
+            Grids_AbstractGridChunkInt chunk,
+            int cellRow,
+            int cellCol) {
+        if (chunk.getClass() == Grids_GridChunkIntArray.class) {
+            return ((Grids_GridChunkIntArray) chunk).getCell(cellRow, cellCol);
+        } else if (chunk.getClass() == Grids_GridChunkIntMap.class) {
+            return ((Grids_GridChunkIntMap) chunk).getCell(cellRow, cellCol);
+        } else {
+            return ((Grids_GridChunkInt) chunk).getCell(cellRow, cellCol);
+        }
+    }
+
+    /**
+     * For getting the value at x-coordinate x, y-coordinate y.
+     *
+     * @param x the x-coordinate of the point.
+     * @param y the y-coordinate of the point.
+     * @param hoome If true then OutOfMemoryErrors are caught, swap operations
+     * are initiated, then the method is re-called. If false then
+     * OutOfMemoryErrors are caught and thrown.
+     * @return
+     */
+    public final int getCell(
+            double x,
+            double y,
+            boolean hoome) {
+        try {
+            int result = getCell(x, y);
+            ge.checkAndMaybeFreeMemory(hoome);
+            return result;
+        } catch (OutOfMemoryError e) {
+            if (hoome) {
+                ge.clearMemoryReserve();
+                Grids_2D_ID_int chunkID = new Grids_2D_ID_int(
+                        getChunkRow(y), getChunkCol(x));
+                freeSomeMemoryAndResetReserve(chunkID, e);
+                return getCell(x, y, hoome);
+            } else {
+                throw e;
+            }
+        }
+    }
+
+    /**
+     * For getting the value at x-coordinate x, y-coordinate y.
+     *
+     * @param x the x-coordinate of the point.
+     * @param y the y-coordinate of the point.
+     * @return
+     */
+    public final int getCell(
+            double x,
+            double y) {
+        long row = getRow(y);
+        long col = getCol(x);
+        boolean isInGrid = isInGrid(row, col);
+        if (isInGrid) {
+            return getCell(row, col);
+        }
+        return NoDataValue;
+    }
+
+    /**
+     * For returning the value of the cell with cellID.
+     *
+     * @param cellID the Grids_2D_ID_long of the cell.
+     * @param hoome If true then OutOfMemoryErrors are caught, swap operations
+     * are initiated, then the method is re-called. If false then
+     * OutOfMemoryErrors are caught and thrown.
+     * @return
+     */
+    public final int getCell(
+            Grids_2D_ID_long cellID,
+            boolean hoome) {
+        try {
+            int result = getCell(cellID.getRow(), cellID.getCol());
+            ge.checkAndMaybeFreeMemory(hoome);
+            return result;
+        } catch (OutOfMemoryError e) {
+            if (hoome) {
+                ge.clearMemoryReserve();
+                Grids_2D_ID_int chunkID = new Grids_2D_ID_int(
+                        getChunkRow(cellID.getRow()),
+                        getChunkCol(cellID.getCol()));
+                freeSomeMemoryAndResetReserve(chunkID, e);
+                return getCell(cellID, hoome);
+            } else {
+                throw e;
+            }
+        }
+    }
+
+    /**
+     * For setting the value at x-coordinate x, y-coordinate y.
+     *
+     * @param x the x-coordinate of the point.
+     * @param y the y-coordinate of the point.
+     * @param value .
+     * @param hoome If true then OutOfMemoryErrors are caught, swap operations
+     * are initiated, then the method is re-called. If false then
+     * OutOfMemoryErrors are caught and thrown.
+     */
+    public final void setCell(
+            double x,
+            double y,
+            int value,
+            boolean hoome) {
+        try {
+            setCell(x, y, value);
+            ge.checkAndMaybeFreeMemory(hoome);
+        } catch (OutOfMemoryError e) {
+            if (hoome) {
+                ge.clearMemoryReserve();
+                Grids_2D_ID_int chunkID;
+                chunkID = new Grids_2D_ID_int(getChunkRow(y), getChunkCol(x));
+                freeSomeMemoryAndResetReserve(chunkID, e);
+                setCell(x, y, value, hoome);
+            } else {
+                throw e;
+            }
+        }
+    }
+
+    /**
+     * For setting the value at x-coordinate x, y-coordinate y.
+     *
+     * @param x the x-coordinate of the point.
+     * @param y the y-coordinate of the point.
+     * @param value
+     */
+    public final void setCell(
+            double x,
+            double y,
+            int value) {
+        setCell(getRow(x), getCol(y), value);
+    }
+
+    /**
+     * For setting the value of the cell with cellID.
+     *
+     * @param cellID the Grids_2D_ID_long of the cell.
+     * @param value .
+     * @param hoome If true then OutOfMemoryErrors are caught, swap operations
+     * are initiated, then the method is re-called. If false then
+     * OutOfMemoryErrors are caught and thrown.
+     */
+    public final void setCell(
+            Grids_2D_ID_long cellID,
+            int value,
+            boolean hoome) {
+        try {
+            setCell(cellID.getRow(), cellID.getCol(), value);
+            ge.checkAndMaybeFreeMemory(hoome);
+        } catch (OutOfMemoryError e) {
+            if (hoome) {
+                ge.clearMemoryReserve();
+                Grids_2D_ID_int chunkID;
+                chunkID = new Grids_2D_ID_int(getChunkRow(cellID.getRow()),
+                        getChunkCol(cellID.getCol()));
+                freeSomeMemoryAndResetReserve(chunkID, e);
+                setCell(cellID, value, hoome);
+            } else {
+                throw e;
+            }
+        }
+    }
+
+    /**
+     * For setting the value of the cell with row, col.
+     *
+     * @param value
+     * @param row The cell row index.
+     * @param col The cell column index.
+     * @param hoome If true then OutOfMemoryErrors are caught, swap operations
+     * are initiated, then the method is re-called. If false then
+     * OutOfMemoryErrors are caught and thrown.
+     */
+    public final void setCell(long row, long col, int value, boolean hoome) {
+        try {
+            setCell(row, col, value);
+            Grids_2D_ID_int chunkID;
+            chunkID = new Grids_2D_ID_int(getChunkRow(row), getChunkCol(col));
+            ge.checkAndMaybeFreeMemory(this, chunkID, hoome);
+        } catch (OutOfMemoryError e) {
+            if (hoome) {
+                ge.clearMemoryReserve();
+                Grids_2D_ID_int chunkID;
+                chunkID = new Grids_2D_ID_int(getChunkRow(row), getChunkCol(col));
+                freeSomeMemoryAndResetReserve(chunkID, e);
+                setCell(row, col, value, hoome);
+            } else {
+                throw e;
+            }
+        }
+    }
+
+    /**
+     * For setting the value at row, col.
+     *
+     * @param row
+     * @param col
+     * @param value
+     */
+    public void setCell(long row, long col, int value) {
+        int chunkRow = getChunkRow(row);
+        int chunkCol = getChunkCol(col);
+        int cellRow = getCellRow(row);
+        int cellCol = getCellCol(col);
+        Grids_AbstractGridChunkInt chunk;
+        chunk = (Grids_AbstractGridChunkInt) getGridChunk(chunkRow, chunkCol);
+        setCell(chunk, cellRow, cellCol, value);
+    }
+
+    /**
+     * For setting the value of the cell at chunkRow, chunkCol, cellRow,
+     * cellCol.
+     *
+     * @param chunkRow
+     * @param chunkCol
+     * @param cellRow
+     * @param cellCol
+     * @param value
+     * @param hoome If true then OutOfMemoryErrors are caught, swap operations
+     * are initiated, then the method is re-called. If false then
+     * OutOfMemoryErrors are caught and thrown.
+     */
+    public void setCell(
+            int chunkRow,
+            int chunkCol,
+            int cellRow,
+            int cellCol,
+            int value,
+            boolean hoome) {
+        try {
+            setCell(chunkRow, chunkCol, cellRow, cellCol, value);
+            ge.checkAndMaybeFreeMemory(hoome);
+        } catch (OutOfMemoryError e) {
+            if (hoome) {
+                ge.clearMemoryReserve();
+                Grids_2D_ID_int chunkID;
+                chunkID = new Grids_2D_ID_int(chunkRow, chunkCol);
+                freeSomeMemoryAndResetReserve(chunkID, e);
+                setCell(chunkRow, chunkCol, cellRow, cellCol, value,
+                        hoome);
+            } else {
+                throw e;
+            }
+        }
+    }
+
+    /**
+     * For setting the value of the cell at chunkRow, chunkCol, cellRow,
+     * cellCol.
+     *
+     * @param chunkRow
+     * @param chunkCol
+     * @param cellRow
+     * @param cellCol
+     * @param newValue
+     */
+    public void setCell(
+            int chunkRow,
+            int chunkCol,
+            int cellRow,
+            int cellCol,
+            int newValue) {
+        Grids_AbstractGridChunkInt chunk;
+        chunk = (Grids_AbstractGridChunkInt) getGridChunk(chunkRow, chunkCol);
+        setCell(chunk, cellRow, cellCol, newValue);
+    }
+
+    /**
+     * For setting the value of the chunk at cellRow, cellCol.
+     *
+     * @param chunk
+     * @param cellCol
+     * @param cellRow
+     * @param value
+     * @param hoome If true then OutOfMemoryErrors are caught, swap operations
+     * are initiated, then the method is re-called. If false then
+     * OutOfMemoryErrors are caught and thrown.
+     */
+    public void setCell(
+            Grids_AbstractGridChunkInt chunk,
+            int cellRow,
+            int cellCol,
+            int value,
+            boolean hoome) {
+        try {
+            setCell(chunk, cellRow, cellCol, value);
+            ge.checkAndMaybeFreeMemory(hoome);
+        } catch (OutOfMemoryError e) {
+            if (hoome) {
+                ge.clearMemoryReserve();
+                freeSomeMemoryAndResetReserve(chunk.getChunkID(), e);
+                setCell(chunk, cellRow, cellCol, value, hoome);
+            } else {
+                throw e;
+            }
+        }
+    }
+
+    /**
+     * For setting the value of the chunk at cellRow, cellCol.
+     *
+     * @param chunk
+     * @param cellCol
+     * @param cellRow
+     * @param value
+     */
+    public void setCell(
+            Grids_AbstractGridChunkInt chunk,
+            int cellRow,
+            int cellCol,
+            int value) {
+        int v;
+        if (chunk instanceof Grids_GridChunkIntArray) {
+            v = ((Grids_GridChunkIntArray) chunk).setCell(cellRow, cellCol, value);
+        } else if (chunk instanceof Grids_GridChunkIntMap) {
+            v = ((Grids_GridChunkIntMap) chunk).setCell(cellRow, cellCol, value);
+        } else {
+            Grids_GridChunkInt c;
+            c = (Grids_GridChunkInt) chunk;
+            if (value != c.Value) {
+                // Convert chunk to another type
+                Grids_2D_ID_int chunkID;
+                chunkID = chunk.getChunkID();
+                chunk = convertToAnotherTypeOfChunk(chunk, chunkID);
+                v = chunk.setCell(cellRow, cellCol, value);
+            } else {
+                v = c.Value;
+            }
+        }
+        // Update Stats
+        if (value != v) {
+            if (Stats.isUpdated()) {
+                Grids_GridInt.this.updateStats(value, v);
+            }
+        }
+    }
+
+    /**
+     * Convert chunk to another type of chunk.
+     */
+    private Grids_AbstractGridChunkInt convertToAnotherTypeOfChunk(
+            Grids_AbstractGridChunkInt chunk,
+            Grids_2D_ID_int chunkID) {
+        Grids_AbstractGridChunkInt result;
+        Grids_AbstractGridChunkIntFactory f;
+        f = ge.getProcessor().DefaultGridChunkIntFactory;
+        result = f.create(chunk, chunkID);
+        ChunkIDChunkMap.put(chunkID, result);
+        return result;
+    }
+
+    /**
+     * Initialises the value at row, col.
+     *
+     * @param chunk
+     * @param chunkID
+     * @param row
+     * @param col
+     * @param value
+     */
+    protected void initCell(
+            Grids_AbstractGridChunkInt chunk,
+            Grids_2D_ID_int chunkID,
+            long row,
+            long col,
+            int value) {
+        if (chunk instanceof Grids_GridChunkInt) {
+            Grids_GridChunkInt gridChunk = (Grids_GridChunkInt) chunk;
+            if (value != gridChunk.Value) {
+                // Convert chunk to another type
+                chunk = convertToAnotherTypeOfChunk(chunk, chunkID);
+                chunk.initCell(getCellRow(row), getCellCol(col), value);
+            } else {
+                return;
+            }
+        }
+        chunk.initCell(getCellRow(row), getCellCol(col), value);
+        // Update Stats
+        if (value != NoDataValue) {
+            if (Stats.isUpdated()) {
+                Grids_GridInt.this.updateStats(value);
+            }
+        }
+    }
+
+    public void updateStats(int value) {
+        boolean h = ge.HOOME;
+        BigDecimal valueBD = new BigDecimal(value);
+        Stats.setN(Stats.getN(h) + 1);
+        Stats.setSum(Stats.getSum(h).add(valueBD));
+        int min = Stats.getMin(false, h).intValue();
+        if (value < min) {
+            Stats.setNMin(1);
+            Stats.setMin(value);
+        } else {
+            if (value == min) {
+                Stats.setNMin(Stats.getNMin() + 1);
+            }
+        }
+        int max = Stats.getMax(false, h).intValue();
+        if (value > max) {
+            Stats.setNMax(1);
+            Stats.setMax(value);
+        } else {
+            if (value == max) {
+                Stats.setNMax(Stats.getNMax() + 1);
+            }
+        }
+    }
+
+    /**
+     * Initialises the value at row, col and does nothing about Stats
+     *
+     * @param chunk
+     * @param row
+     * @param col
+     * @param value
+     */
+    protected void initCellFast(
+            Grids_AbstractGridChunkInt chunk,
+            long row,
+            long col,
+            int value) {
+//        int chunkRow = getChunkRow(row);
+//        int chunkCol = getChunkCol(col);
+//        Grids_2D_ID_int chunkID = new Grids_2D_ID_int(
+//                chunkRow,
+//                chunkCol);
+//        Grids_AbstractGridChunkInt chunk = getGridChunk(chunkID);
+        chunk.initCell(getCellRow(row), getCellCol(col), value);
+    }
+
+    /**
+     * @return int[] of all cell values for cells thats centroids are
+     * intersected by circle with centre at x-coordinate x, y-coordinate y, and
+     * radius distance.
+     * @param x the x-coordinate of the circle centre from which cell values are
+     * returned.
+     * @param y the y-coordinate of the circle centre from which cell values are
+     * returned.
+     * @param distance the radius of the circle for which intersected cell
+     * values are returned.
+     * @param hoome If true then OutOfMemoryErrors are caught, swap operations
+     * are initiated, then the method is re-called. If false then
+     * OutOfMemoryErrors are caught and thrown. TODO
+     */
+    public int[] getCells(
+            double x,
+            double y,
+            double distance,
+            boolean hoome) {
+        try {
+            int[] result = getCells(
+                    x,
+                    y,
+                    distance);
+            ge.checkAndMaybeFreeMemory(hoome);
+            return result;
+        } catch (OutOfMemoryError e) {
+            if (hoome) {
+                ge.clearMemoryReserve();
+                long row = getRow(y);
+                long col = getCol(x);
+                HashSet<Grids_2D_ID_int> chunkIDs = getChunkIDs(
+                        distance,
+                        x,
+                        y,
+                        row,
+                        col);
+                freeSomeMemoryAndResetReserve(chunkIDs, e);
+                return getCells(
+                        x,
+                        y,
+                        distance,
+                        hoome);
+            } else {
+                throw e;
+            }
+        }
+    }
+
+    /**
+     * @return int[] of all cell values for cells thats centroids are
+     * intersected by circle with centre at x-coordinate x, y-coordinate y, and
+     * radius distance.
+     * @param x the x-coordinate of the circle centre from which cell values are
+     * returned.
+     * @param y the y-coordinate of the circle centre from which cell values are
+     * returned.
+     * @param distance the radius of the circle for which intersected cell
+     * values are returned.
+     */
+    protected int[] getCells(
+            double x,
+            double y,
+            double distance) {
+        return getCells(x, y, getRow(y), getCol(x), distance);
+    }
+
+    /**
+     * @return int[] of all cell values for cells thats centroids are
+     * intersected by circle with centre at centroid of cell given by cell row
+     * index row, cell column index col, and radius distance.
+     * @param row the row index for the cell that'Stats centroid is the circle
+     * centre from which cell values are returned.
+     * @param col the column index for the cell that'Stats centroid is the
+     * circle centre from which cell values are returned.
+     * @param distance the radius of the circle for which intersected cell
+     * values are returned.
+     * @param hoome If true then OutOfMemoryErrors are caught, swap operations
+     * are initiated, then the method is re-called. If false then
+     * OutOfMemoryErrors are caught and thrown.
+     */
+    public int[] getCells(
+            long row,
+            long col,
+            double distance,
+            boolean hoome) {
+        try {
+            int[] result = getCells(
+                    row,
+                    col,
+                    distance);
+            ge.checkAndMaybeFreeMemory(hoome);
+            return result;
+        } catch (OutOfMemoryError e) {
+            if (hoome) {
+                ge.clearMemoryReserve();
+                double x = getCellXDouble(col);
+                double y = getCellYDouble(row);
+                HashSet chunkIDs = getChunkIDs(
+                        distance,
+                        x,
+                        y,
+                        row,
+                        col);
+                freeSomeMemoryAndResetReserve(chunkIDs, e);
+                return getCells(
+                        row,
+                        col,
+                        distance,
+                        hoome);
+            } else {
+                throw e;
+            }
+        }
+    }
+
+    /**
+     * @return int[] of all cell values for cells thats centroids are
+     * intersected by circle with centre at centroid of cell given by cell row
+     * index row, cell column index col, and radius distance.
+     * @param row the row index for the cell that'Stats centroid is the circle
+     * centre from which cell values are returned.
+     * @param col the column index for the cell that'Stats centroid is the
+     * circle centre from which cell values are returned.
+     * @param distance the radius of the circle for which intersected cell
+     * values are returned.
+     */
+    public int[] getCells(
+            long row,
+            long col,
+            double distance) {
+        return getCells(
+                getCellXDouble(col),
+                getCellYDouble(row),
+                row,
+                col,
+                distance);
+    }
+
+    /**
+     * @return int[] of all cell values for cells thats centroids are
+     * intersected by circle with centre at x-coordinate x, y-coordinate y, and
+     * radius distance.
+     * @param x The x-coordinate of the circle centre from which cell values are
+     * returned.
+     * @param y The y-coordinate of the circle centre from which cell values are
+     * returned.
+     * @param row The row index at y.
+     * @param col The column index at x.
+     * @param distance The radius of the circle for which intersected cell
+     * values are returned.
+     * @param hoome If true then OutOfMemoryErrors are caught, swap operations
+     * are initiated, then the method is re-called. If false then
+     * OutOfMemoryErrors are caught and thrown. TODO
+     */
+    public int[] getCells(
+            double x,
+            double y,
+            long row,
+            long col,
+            double distance,
+            boolean hoome) {
+        try {
+            int[] result = getCells(
+                    x,
+                    y,
+                    row,
+                    col,
+                    distance);
+            ge.checkAndMaybeFreeMemory(hoome);
+            return result;
+        } catch (OutOfMemoryError e) {
+            if (hoome) {
+                ge.clearMemoryReserve();
+                HashSet chunkIDs = getChunkIDs(
+                        distance,
+                        x,
+                        y,
+                        row,
+                        col);
+                freeSomeMemoryAndResetReserve(chunkIDs, e);
+                return getCells(
+                        x,
+                        y,
+                        row,
+                        col,
+                        distance,
+                        hoome);
+            } else {
+                throw e;
+            }
+        }
+    }
+
+    /**
+     * @return int[] of all cell values for cells thats centroids are
+     * intersected by circle with centre at x-coordinate x, y-coordinate y, and
+     * radius distance.
+     * @param x The x-coordinate of the circle centre from which cell values are
+     * returned.
+     * @param y The y-coordinate of the circle centre from which cell values are
+     * returned.
+     * @param row The row index at y.
+     * @param col The column index at x.
+     * @param distance The radius of the circle for which intersected cell
+     * values are returned.
+     */
+    public int[] getCells(
+            double x,
+            double y,
+            long row,
+            long col,
+            double distance) {
+        int[] cells;
+        int cellDistance = (int) Math.ceil(distance / getCellsizeDouble(true));
+        cells = new int[((2 * cellDistance) + 1) * ((2 * cellDistance) + 1)];
+        long p;
+        long q;
+        double thisX;
+        double thisY;
+        int count = 0;
+        for (p = row - cellDistance; p <= row + cellDistance; p++) {
+            thisY = getCellYDouble(row);
+            for (q = col - cellDistance; q <= col + cellDistance; q++) {
+                thisX = getCellXDouble(col);
+                if (Grids_Utilities.distance(x, y, thisX, thisY) <= distance) {
+                    cells[count] = getCell(
+                            p,
+                            q);
+                    count++;
+                }
+            }
+        }
+        // Trim cells
+        System.arraycopy(
+                cells,
+                0,
+                cells,
+                0,
+                count);
+        return cells;
+    }
+
+    /**
+     * @return the average of the nearest data values to point given by
+     * x-coordinate x, y-coordinate y as a double.
+     * @param x the x-coordinate of the point
+     * @param y the y-coordinate of the point
+     */
+    @Override
+    public double getNearestValueDouble(
+            double x,
+            double y) {
+        double result = getCell(x, y);
+        if (result == NoDataValue) {
+            result = getNearestValueDouble(
+                    x, y,
+                    getRow(y),
+                    getCol(x));
+        }
+        return result;
+    }
+
+    /**
+     * @param row The row index from which average of the nearest data values is
+     * returned.
+     * @param col The column index from which average of the nearest data values
+     * is returned.
+     * @return the average of the nearest data values to position given by row
+     * index rowIndex, column index colIndex
+     */
+    @Override
+    public double getNearestValueDouble(
+            long row,
+            long col) {
+        double result = getCell(
+                row,
+                col);
+        if (result == NoDataValue) {
+            result = getNearestValueDouble(
+                    getCellXDouble(col),
+                    getCellYDouble(row),
+                    row,
+                    col);
+        }
+        return result;
+    }
+
+    /**
+     * @return the average of the nearest data values to point given by
+     * x-coordinate x, y-coordinate y in position given by row index rowIndex,
+     * column index colIndex
+     * @param x the x-coordinate of the point
+     * @param y the y-coordinate of the point
+     * @param row the row index from which average of the nearest data values is
+     * returned
+     * @param col the column index from which average of the nearest data values
+     * is returned
+     */
+    @Override
+    public double getNearestValueDouble(
+            double x,
+            double y,
+            long row,
+            long col) {
+        Grids_2D_ID_long nearestCellID = getNearestCellID(
+                x,
+                y,
+                row,
+                col);
+        double nearestValue = getCell(
+                row,
+                col);
+        if (nearestValue == NoDataValue) {
+            // Find a value Seeking outwards from nearestCellID
+            // Initialise visitedSet1
+            HashSet visitedSet = new HashSet();
+            HashSet visitedSet1 = new HashSet();
+            visitedSet.add(nearestCellID);
+            visitedSet1.add(nearestCellID);
+            // Initialise toVisitSet1
+            HashSet toVisitSet1 = new HashSet();
+            long p;
+            long q;
+            Grids_2D_ID_long cellID0;
+            boolean isInGrid;
+            for (p = -1; p < 2; p++) {
+                for (q = -1; q < 2; q++) {
+                    if (!(p == 0 && q == 0)) {
+                        isInGrid = isInGrid(
+                                row + p,
+                                col + q);
+                        if (isInGrid) {
+                            cellID0 = new Grids_2D_ID_long(
+                                    row + p,
+                                    col + q);
+                            toVisitSet1.add(cellID0);
+                        }
+                    }
+                }
+            }
+            // Seek
+            boolean foundValue = false;
+            double value;
+            HashSet values = new HashSet();
+            HashSet visitedSet2;
+            HashSet toVisitSet2;
+            Iterator iterator;
+            Grids_2D_ID_long cellID1;
+            while (!foundValue) {
+                visitedSet2 = new HashSet();
+                toVisitSet2 = new HashSet();
+                iterator = toVisitSet1.iterator();
+                while (iterator.hasNext()) {
+                    cellID0 = (Grids_2D_ID_long) iterator.next();
+                    visitedSet2.add(cellID0);
+                    value = getCell(cellID0, ge.HOOMET);
+                    if (value != NoDataValue) {
+                        foundValue = true;
+                        values.add(cellID0);
+                    } else {
+                        // Add neighbours to toVisitSet2
+                        for (p = -1; p < 2; p++) {
+                            for (q = -1; q < 2; q++) {
+                                if (!(p == 0 && q == 0)) {
+                                    isInGrid = isInGrid(
+                                            cellID0.getRow() + p,
+                                            cellID0.getCol() + q);
+                                    if (isInGrid) {
+                                        cellID1 = new Grids_2D_ID_long(
+                                                cellID0.getRow() + p,
+                                                cellID0.getCol() + q);
+                                        toVisitSet2.add(cellID1);
+                                    }
+                                }
+                            }
+                        }
+                    }
+                }
+                toVisitSet2.removeAll(visitedSet1);
+                toVisitSet2.removeAll(visitedSet2);
+                visitedSet.addAll(visitedSet2);
+                visitedSet1 = visitedSet2;
+                toVisitSet1 = toVisitSet2;
+            }
+            double distance;
+            double minDistance = Integer.MAX_VALUE;
+            // Go through values and find the closest
+            HashSet closest = new HashSet();
+            iterator = values.iterator();
+            while (iterator.hasNext()) {
+                cellID0 = (Grids_2D_ID_long) iterator.next();
+                distance = Grids_Utilities.distance(
+                        x,
+                        y,
+                        getCellXDouble(cellID0),
+                        getCellYDouble(cellID0));
+                if (distance < minDistance) {
+                    closest.clear();
+                    closest.add(cellID0);
+                } else {
+                    if (distance == minDistance) {
+                        closest.add(cellID0);
+                    }
+                }
+                minDistance = Math.min(
+                        minDistance,
+                        distance);
+            }
+            // Get cellIDs that are within distance of discovered value
+            Grids_2D_ID_long[] cellIDs = getCellIDs(
+                    x,
+                    y,
+                    minDistance);
+            for (Grids_2D_ID_long cellID : cellIDs) {
+                if (!visitedSet.contains(cellID)) {
+                    if (getCell(cellID, ge.HOOMET) != NoDataValue) {
+                        distance = Grids_Utilities.distance(x, y, getCellXDouble(cellID), getCellYDouble(cellID));
+                        if (distance < minDistance) {
+                            closest.clear();
+                            closest.add(cellID);
+                        } else {
+                            if (distance == minDistance) {
+                                closest.add(cellID);
+                            }
+                        }
+                        minDistance = Math.min(
+                                minDistance,
+                                distance);
+                    }
+                }
+            }
+            // Go through the closest and calculate the average.
+            value = 0;
+            iterator = closest.iterator();
+            while (iterator.hasNext()) {
+                cellID0 = (Grids_2D_ID_long) iterator.next();
+                value += getCell(cellID0, ge.HOOMET);
+            }
+            nearestValue = value / (double) closest.size();
+        }
+        return nearestValue;
+    }
+
+    /**
+     * @return a Grids_2D_ID_long[] The CellIDs of the nearest cells with data
+     * values to point given by x-coordinate x, y-coordinate y.
+     * @param x The x-coordinate of the point.
+     * @param y The y-coordinate of the point.
+     */
+    @Override
+    public Grids_2D_ID_long[] getNearestValuesCellIDs(double x, double y) {
+        double value = getCell(x, y);
+        if (value == NoDataValue) {
+            return getNearestValuesCellIDs(x, y, getRow(y), getCol(x));
+        }
+        Grids_2D_ID_long[] cellIDs = new Grids_2D_ID_long[1];
+        cellIDs[0] = getCellID(x, y);
+        return cellIDs;
+    }
+
+    /**
+     * @return a Grids_2D_ID_long[] - The CellIDs of the nearest cells with data
+     * values to position given by row index rowIndex, column index colIndex.
+     * @param row The row index from which the cell IDs of the nearest cells
+     * with data values are returned.
+     * @param col
+     */
+    @Override
+    public Grids_2D_ID_long[] getNearestValuesCellIDs(
+            long row,
+            long col) {
+        double value = getCell(
+                row,
+                col);
+        if (value == NoDataValue) {
+            return getNearestValuesCellIDs(
+                    getCellXDouble(col),
+                    getCellYDouble(row),
+                    row,
+                    col);
+        }
+        Grids_2D_ID_long[] cellIDs = new Grids_2D_ID_long[1];
+        cellIDs[0] = getCellID(
+                row,
+                col);
+        return cellIDs;
+    }
+
+    /**
+     * @return a Grids_2D_ID_long[] - The CellIDs of the nearest cells with data
+     * values nearest to point with position given by: x-coordinate x,
+     * y-coordinate y; and, cell row index _CellRowIndex, cell column index
+     * _CellColIndex.
+     * @param x the x-coordinate of the point
+     * @param y the y-coordinate of the point
+     * @param row The row index from which the cell IDs of the nearest cells
+     * with data values are returned.
+     * @param col The column index from which the cell IDs of the nearest cells
+     * with data values are returned.
+     */
+    @Override
+    public Grids_2D_ID_long[] getNearestValuesCellIDs(
+            double x,
+            double y,
+            long row,
+            long col) {
+        Grids_2D_ID_long[] nearestCellIDs = new Grids_2D_ID_long[1];
+        nearestCellIDs[0] = getNearestCellID(
+                x,
+                y,
+                row,
+                col);
+        double nearestCellValue = getCell(
+                row,
+                col);
+        if (nearestCellValue == NoDataValue) {
+            // Find a value Seeking outwards from nearestCellID
+            // Initialise visitedSet1
+            HashSet visitedSet = new HashSet();
+            HashSet visitedSet1 = new HashSet();
+            visitedSet.add(nearestCellIDs[0]);
+            visitedSet1.add(nearestCellIDs[0]);
+            // Initialise toVisitSet1
+            HashSet toVisitSet1 = new HashSet();
+            long p;
+            long q;
+            boolean isInGrid;
+            Grids_2D_ID_long cellID;
+            for (p = -1; p < 2; p++) {
+                for (q = -1; q < 2; q++) {
+                    if (!(p == 0 && q == 0)) {
+                        isInGrid = isInGrid(
+                                row + p,
+                                col + q);
+                        if (isInGrid) {
+                            cellID = getCellID(
+                                    row + p,
+                                    col + q);
+                            toVisitSet1.add(cellID);
+                        }
+                    }
+                }
+            }
+            // Seek
+            boolean foundValue = false;
+            double value;
+            HashSet values = new HashSet();
+            HashSet visitedSet2;
+            HashSet toVisitSet2;
+            Iterator iterator;
+            while (!foundValue) {
+                visitedSet2 = new HashSet();
+                toVisitSet2 = new HashSet();
+                iterator = toVisitSet1.iterator();
+                while (iterator.hasNext()) {
+                    cellID = (Grids_2D_ID_long) iterator.next();
+                    visitedSet2.add(cellID);
+                    value = getCell(cellID,
+                            ge.HOOMET);
+                    if (value != NoDataValue) {
+                        foundValue = true;
+                        values.add(cellID);
+                    } else {
+                        // Add neighbours to toVisitSet2
+                        for (p = -1; p < 2; p++) {
+                            for (q = -1; q < 2; q++) {
+                                if (!(p == 0 && q == 0)) {
+                                    isInGrid = isInGrid(
+                                            cellID.getRow() + p,
+                                            cellID.getCol() + q);
+                                    if (isInGrid) {
+                                        cellID = getCellID(
+                                                cellID.getRow() + p,
+                                                cellID.getCol() + q);
+                                        toVisitSet2.add(cellID);
+                                    }
+                                }
+                            }
+                        }
+                    }
+                }
+                toVisitSet2.removeAll(visitedSet1);
+                toVisitSet2.removeAll(visitedSet2);
+                visitedSet.addAll(visitedSet2);
+                visitedSet1 = visitedSet2;
+                toVisitSet1 = toVisitSet2;
+            }
+            double distance;
+            double minDistance = Double.MAX_VALUE;
+            // Go through values and find the closest
+            HashSet closest = new HashSet();
+            iterator = values.iterator();
+            while (iterator.hasNext()) {
+                cellID = (Grids_2D_ID_long) iterator.next();
+                distance = Grids_Utilities.distance(
+                        x,
+                        y,
+                        getCellXDouble(cellID),
+                        getCellYDouble(cellID));
+                if (distance < minDistance) {
+                    closest.clear();
+                    closest.add(cellID);
+                } else {
+                    if (distance == minDistance) {
+                        closest.add(cellID);
+                    }
+                }
+                minDistance = Math.min(
+                        minDistance,
+                        distance);
+            }
+            // Get cellIDs that are within distance of discovered value
+            Grids_2D_ID_long[] cellIDs = getCellIDs(
+                    x,
+                    y,
+                    minDistance);
+            for (Grids_2D_ID_long cellID1 : cellIDs) {
+                if (!visitedSet.contains(cellID1)) {
+                    if (getCell(cellID1, ge.HOOMET) != NoDataValue) {
+                        distance = Grids_Utilities.distance(x, y, getCellXDouble(cellID1), getCellYDouble(cellID1));
+                        if (distance < minDistance) {
+                            closest.clear();
+                            closest.add(cellID1);
+                        } else {
+                            if (distance == minDistance) {
+                                closest.add(cellID1);
+                            }
+                        }
+                        minDistance = Math.min(
+                                minDistance,
+                                distance);
+                    }
+                }
+            }
+            // Go through the closest and put into an array
+            nearestCellIDs = new Grids_2D_ID_long[closest.size()];
+            iterator = closest.iterator();
+            int counter = 0;
+            while (iterator.hasNext()) {
+                nearestCellIDs[counter] = (Grids_2D_ID_long) iterator.next();
+                counter++;
+            }
+        }
+        return nearestCellIDs;
+    }
+
+    /**
+     * @return the distance to the nearest data value from point given by
+     * x-coordinate x, y-coordinate y as a double.
+     * @param x The x-coordinate of the point.
+     * @param y The y-coordinate of the point.
+     */
+    @Override
+    public double getNearestValueDoubleDistance(double x, double y) {
+        double result = getCell(x, y);
+        if (result == NoDataValue) {
+            result = getNearestValueDoubleDistance(
+                    x, y,
+                    getRow(y),
+                    getCol(x));
+        }
+        return result;
+    }
+
+    /**
+     * @return the distance to the nearest data value from position given by row
+     * index rowIndex, column index colIndex as a double.
+     * @param row The cell row index of the cell from which the distance nearest
+     * to the nearest cell value is returned.
+     * @param col The cell column index of the cell from which the distance
+     * nearest to the nearest cell value is returned.
+     */
+    public double getNearestValueDoubleDistance(
+            long row,
+            long col) {
+        double result = getCell(
+                row,
+                col);
+        if (result == NoDataValue) {
+            result = getNearestValueDoubleDistance(getCellXDouble(col),
+                    getCellYDouble(row),
+                    row,
+                    col);
+        }
+        return result;
+    }
+
+    /**
+     * @return the distance to the nearest data value from: point given by
+     * x-coordinate x, y-coordinate y in position given by row index rowIndex,
+     * column index colIndex as a double.
+     * @param x The x-coordinate of the point.
+     * @param y The y-coordinate of the point.
+     * @param row The cell row index of the cell from which the distance nearest
+     * to the nearest cell value is returned.
+     * @param col The cell column index of the cell from which the distance
+     * nearest to the nearest cell value is returned.
+     */
+    @Override
+    public double getNearestValueDoubleDistance(
+            double x,
+            double y,
+            long row,
+            long col) {
+        double result = getCell(
+                row,
+                col);
+        if (result == NoDataValue) {
+            // Initialisation
+            long long0;
+            long long1;
+            long longMinus1 = -1;
+            long longTwo = 2;
+            long longZero = 0;
+            boolean boolean0;
+            boolean boolean1;
+            boolean boolean2;
+            double double0;
+            double double1;
+            Grids_2D_ID_long nearestCellID = getNearestCellID(
+                    x,
+                    y,
+                    row,
+                    col);
+            HashSet visitedSet = new HashSet();
+            HashSet visitedSet1 = new HashSet();
+            visitedSet.add(nearestCellID);
+            visitedSet1.add(nearestCellID);
+            HashSet toVisitSet1 = new HashSet();
+            long p;
+            long q;
+            boolean isInGrid;
+            Grids_2D_ID_long cellID;
+            boolean foundValue = false;
+            double value;
+            HashSet values = new HashSet();
+            HashSet visitedSet2;
+            HashSet toVisitSet2;
+            Iterator iterator;
+            double distance;
+            double minDistance = Double.MAX_VALUE;
+            HashSet closest = new HashSet();
+            // Find a value Seeking outwards from nearestCellID
+            // Initialise toVisitSet1
+            for (p = longMinus1; p < longTwo; p++) {
+                for (q = longMinus1; q < longTwo; q++) {
+                    boolean0 = (p == longZero);
+                    boolean1 = (q == longZero);
+                    boolean2 = !(boolean0 && boolean1);
+                    if (boolean2) {
+                        long0 = row + p;
+                        long1 = col + q;
+                        isInGrid = isInGrid(long0,
+                                long1,
+                                ge.HOOMET);
+                        if (isInGrid) {
+                            cellID = getCellID(long0,
+                                    long1,
+                                    ge.HOOMET);
+                            toVisitSet1.add(cellID);
+                        }
+                    }
+                }
+            }
+            // Seek
+            while (!foundValue) {
+                visitedSet2 = new HashSet();
+                toVisitSet2 = new HashSet();
+                iterator = toVisitSet1.iterator();
+                while (iterator.hasNext()) {
+                    cellID = (Grids_2D_ID_long) iterator.next();
+                    visitedSet2.add(cellID);
+                    value = getCell(cellID,
+                            ge.HOOMET);
+                    if (value != NoDataValue) {
+                        foundValue = true;
+                        values.add(cellID);
+                    } else {
+                        // Add neighbours to toVisitSet2
+                        for (p = longMinus1; p < longTwo; p++) {
+                            for (q = longMinus1; q < longTwo; q++) {
+                                boolean0 = (p == longZero);
+                                boolean1 = (q == longZero);
+                                boolean2 = !(boolean0 && boolean1);
+                                if (boolean2) {
+                                    long0 = cellID.getRow() + p;
+                                    long1 = cellID.getCol() + q;
+                                    isInGrid = isInGrid(long0,
+                                            long1,
+                                            ge.HOOMET);
+                                    if (isInGrid) {
+                                        cellID = getCellID(long0,
+                                                long1,
+                                                ge.HOOMET);
+                                        toVisitSet2.add(cellID);
+                                    }
+                                }
+                            }
+                        }
+                    }
+                }
+                toVisitSet2.removeAll(visitedSet1);
+                toVisitSet2.removeAll(visitedSet2);
+                visitedSet.addAll(visitedSet2);
+                visitedSet1 = visitedSet2;
+                toVisitSet1 = toVisitSet2;
+            }
+            // Go through values and find the closest
+            iterator = values.iterator();
+            while (iterator.hasNext()) {
+                cellID = (Grids_2D_ID_long) iterator.next();
+                double0 = getCellXDouble(cellID,
+                        ge.HOOMET);
+                double1 = getCellYDouble(cellID,
+                        ge.HOOMET);
+                distance = Grids_Utilities.distance(
+                        x,
+                        y,
+                        double0,
+                        double1);
+                if (distance < minDistance) {
+                    closest.clear();
+                    closest.add(cellID);
+                } else {
+                    if (distance == minDistance) {
+                        closest.add(cellID);
+                    }
+                }
+                minDistance = Math.min(
+                        minDistance,
+                        distance);
+            }
+            // Get cellIDs that are within distance of discovered value
+            Grids_2D_ID_long[] cellIDs = getCellIDs(
+                    x,
+                    y,
+                    minDistance);
+            for (Grids_2D_ID_long cellID1 : cellIDs) {
+                if (!visitedSet.contains(cellID1)) {
+                    if (getCell(cellID1, ge.HOOMET) != NoDataValue) {
+                        distance = Grids_Utilities.distance(x, y, getCellXDouble(cellID1), getCellYDouble(cellID1));
+                        minDistance = Math.min(
+                                minDistance,
+                                distance);
+                    }
+                }
+            }
+            result = minDistance;
+        } else {
+            result = 0.0d;
+        }
+        return result;
+    }
+
+    /**
+     * @param x the x-coordinate of the point
+     * @param y the y-coordinate of the point
+     * @param valueToAdd the value to be added to the cell containing the point
+     * @param hoome If true then OutOfMemoryErrors are caught, swap operations
+     * are initiated, then the method is re-called. If false then
+     * OutOfMemoryErrors are caught and thrown.
+     */
+    public void addToCell(
+            double x,
+            double y,
+            int valueToAdd,
+            boolean hoome) {
+        try {
+            addToCell(x, y, valueToAdd);
+            ge.checkAndMaybeFreeMemory(hoome);
+        } catch (OutOfMemoryError e) {
+            if (hoome) {
+                ge.clearMemoryReserve();
+                Grids_2D_ID_int chunkID = new Grids_2D_ID_int(
+                        getChunkRow(y), getChunkCol(x));
+                freeSomeMemoryAndResetReserve(chunkID, e);
+                addToCell(x, y, valueToAdd, hoome);
+            } else {
+                throw e;
+            }
+        }
+    }
+
+    /**
+     * @param x the x-coordinate of the point
+     * @param y the y-coordinate of the point
+     * @param valueToAdd the value to be added to the cell containing the point
+     */
+    public void addToCell(
+            double x,
+            double y,
+            int valueToAdd) {
+        addToCell(getRow(y), getCol(x), valueToAdd);
+    }
+
+    /**
+     * @param cellID the Grids_2D_ID_long of the cell.
+     * @param valueToAdd the value to be added to the cell containing the point
+     * @param hoome If true then OutOfMemoryErrors are caught, swap operations
+     * are initiated, then the method is re-called. If false then
+     * OutOfMemoryErrors are caught and thrown.
+     */
+    public void addToCell(
+            Grids_2D_ID_long cellID,
+            int valueToAdd,
+            boolean hoome) {
+        try {
+            addToCell(cellID, valueToAdd);
+            ge.checkAndMaybeFreeMemory(hoome);
+        } catch (OutOfMemoryError e) {
+            if (hoome) {
+                ge.clearMemoryReserve();
+                Grids_2D_ID_int chunkID;
+                chunkID = new Grids_2D_ID_int(getChunkRow(cellID.getRow()),
+                        getChunkCol(cellID.getCol()));
+                freeSomeMemoryAndResetReserve(chunkID, e);
+                addToCell(cellID, valueToAdd, hoome);
+            } else {
+                throw e;
+            }
+        }
+    }
+
+    /**
+     * @param cellID the Grids_2D_ID_long of the cell.
+     * @param valueToAdd the value to be added to the cell containing the point
+     */
+    public void addToCell(
+            Grids_2D_ID_long cellID,
+            int valueToAdd) {
+        addToCell(cellID.getRow(), cellID.getCol(), valueToAdd);
+    }
+
+    /**
+     * @param row the row index of the cell.
+     * @param col the column index of the cell.
+     * @param valueToAdd the value to be added to the cell.
+     * @param hoome If true then OutOfMemoryErrors are caught, swap operations
+     * are initiated, then the method is re-called. If false then
+     * OutOfMemoryErrors are caught and thrown. NB1. If cell is not contained in
+     * this then then returns NoDataValue. NB2. Adding to NoDataValue is done as
+     * if adding to a cell with value of 0. TODO: Check Arithmetic
+     */
+    public void addToCell(
+            long row,
+            long col,
+            int valueToAdd,
+            boolean hoome) {
+        try {
+            addToCell(row, col, valueToAdd);
+            ge.checkAndMaybeFreeMemory(hoome);
+        } catch (OutOfMemoryError e) {
+            if (hoome) {
+                ge.clearMemoryReserve();
+                Grids_2D_ID_int chunkID = new Grids_2D_ID_int(
+                        getChunkRow(row), getChunkCol(col));
+                freeSomeMemoryAndResetReserve(chunkID, e);
+                addToCell(row, col, valueToAdd, hoome);
+            } else {
+                throw e;
+            }
+        }
+    }
+
+    /**
+     * @param row the row index of the cell.
+     * @param col the column index of the cell.
+     * @param valueToAdd the value to be added to the cell. NB1. If cell is not
+     * contained in this then then returns NoDataValue. NB2. Adding to
+     * NoDataValue is done as if adding to a cell with value of 0. TODO: Check
+     * Arithmetic
+     */
+    public void addToCell(
+            long row,
+            long col,
+            int valueToAdd) {
+        int currentValue = getCell(row, col);
+        if (currentValue != NoDataValue) {
+            if (valueToAdd != NoDataValue) {
+                setCell(row, col, currentValue + valueToAdd);
+            }
+        } else {
+            if (valueToAdd != NoDataValue) {
+                setCell(row, col, valueToAdd);
+            }
+        }
+    }
+
+    /**
+     *
+     * @param value
+     * @param hoome
+     */
+    public void initCells(
+            int value,
+            boolean hoome) {
+        try {
+            initCells(value);
+            ge.checkAndMaybeFreeMemory(hoome);
+        } catch (OutOfMemoryError e) {
+            if (hoome) {
+                ge.clearMemoryReserve();
+                if (!ge.swapChunk(ge.HOOMEF)) {
+                    throw e;
+                }
+                ge.initMemoryReserve(hoome);
+                initCells(
+                        value,
+                        hoome);
+            } else {
+                throw e;
+            }
+        }
+    }
+
+    /**
+     *
+     * @param value
+     */
+    protected void initCells(int value) {
+        Iterator<Grids_2D_ID_int> ite = ChunkIDChunkMap.keySet().iterator();
+        int nChunks = ChunkIDChunkMap.size();
+        Grids_AbstractGridChunkInt chunk;
+        int chunkNRows;
+        int chunkNCols;
+        int row;
+        int col;
+        Grids_2D_ID_int chunkID;
+        int counter = 0;
+        boolean hoome = true;
+        while (ite.hasNext()) {
+            ge.checkAndMaybeFreeMemory(hoome);
+            System.out.println("Initialising Chunk " + counter + " out of " + nChunks);
+            counter++;
+            chunkID = ite.next();
+            chunk = (Grids_AbstractGridChunkInt) ChunkIDChunkMap.get(chunkID);
+            chunkNRows = getChunkNRows(chunkID, hoome);
+            chunkNCols = getChunkNCols(chunkID, hoome);
+            for (row = 0; row <= chunkNRows; row++) {
+                for (col = 0; col <= chunkNCols; col++) {
+                    chunk.initCell(chunkNRows, chunkNCols, value);
+                }
+            }
+        }
+    }
+
+    /**
+     * @return A Grids_GridIntIterator for iterating over the cell values in
+     * this.
+     */
+    @Override
+    public Grids_GridIntIterator iterator() {
+        return new Grids_GridIntIterator(this);
+    }
+
+    @Override
+    public Grids_GridIntStats getStats() {
+        return Stats;
+    }
+
+    public void initStats(Grids_GridIntStats stats) {
+        Stats = stats;
+    }
+
+    @Override
+    public double getCellDouble(Grids_AbstractGridChunk chunk, int chunkRow,
+            int chunkCol, int cellRow, int cellCol) {
+        Grids_AbstractGridChunkInt c;
+        c = (Grids_AbstractGridChunkInt) chunk;
+        Grids_GridInt g;
+        g = (Grids_GridInt) c.getGrid();
+        if (chunk.getClass() == Grids_GridChunkIntArray.class) {
+            Grids_GridChunkIntArray gridChunkArray;
+            gridChunkArray = (Grids_GridChunkIntArray) c;
+            return gridChunkArray.getCell(cellRow, cellCol);
+        }
+        if (chunk.getClass() == Grids_GridChunkIntMap.class) {
+            Grids_GridChunkIntMap gridChunkMap;
+            gridChunkMap = (Grids_GridChunkIntMap) c;
+            return gridChunkMap.getCell(cellRow, cellCol);
+        }
+        double noDataValue = g.NoDataValue;
+        return noDataValue;
+    }
+
+}